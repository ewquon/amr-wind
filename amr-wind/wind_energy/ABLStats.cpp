#include "amr-wind/wind_energy/ABLStats.H"
#include "amr-wind/fvm/gradient.H"
#include "amr-wind/utilities/ncutils/nc_interface.H"
#include "amr-wind/utilities/io_utils.H"
#include "amr-wind/utilities/DirectionSelector.H"
#include "amr-wind/utilities/tensor_ops.H"
#include "amr-wind/equation_systems/icns/source_terms/ABLForcing.H"
#include "amr-wind/equation_systems/icns/source_terms/ABLMesoForcingMom.H"
#include "amr-wind/equation_systems/temperature/source_terms/ABLMesoForcingTemp.H"
#include "amr-wind/equation_systems/PDEHelpers.H"
#include "amr-wind/equation_systems/SchemeTraits.H"
#include "amr-wind/equation_systems/tke/TKE.H"

#include "AMReX_ParmParse.H"
#include "AMReX_ParallelDescriptor.H"
<<<<<<< HEAD
#include <AMReX_REAL.H>
#include <AMReX_Vector.H>
=======
#include "AMReX_ValLocPair.H"
>>>>>>> 712c7286

namespace amr_wind {

ABLStats::ABLStats(
    CFDSim& sim, const ABLWallFunction& abl_wall_func, const int dir)
    : m_sim(sim)
    , m_abl_wall_func(abl_wall_func)
    , m_temperature(sim.repo().get_field("temperature"))
    , m_mueff(sim.pde_manager().icns().fields().mueff)
    , m_pa_vel(sim, dir)
    , m_pa_temp(m_temperature, sim.time(), dir)
    , m_pa_vel_fine(sim, dir)
    , m_pa_temp_fine(m_temperature, sim.time(), dir)
    , m_pa_mueff(m_mueff, sim.time(), dir)
    , m_pa_tt(m_pa_temp, m_pa_temp)
    , m_pa_tu(m_pa_vel, m_pa_temp)
    , m_pa_uu(m_pa_vel, m_pa_vel)
    , m_pa_uuu(m_pa_vel, m_pa_vel, m_pa_vel)
{}

ABLStats::~ABLStats() = default;

void ABLStats::post_init_actions()
{
    initialize();
    calc_averages();
}

void ABLStats::initialize()
{
    BL_PROFILE("amr-wind::ABLStats::initialize");

    {
        amrex::ParmParse pp("ABL");
        pp.query("stats_output_frequency", m_out_freq);
        pp.query("stats_output_format", m_out_fmt);
        pp.query("normal_direction", m_normal_dir);
        AMREX_ASSERT((0 <= m_normal_dir) && (m_normal_dir < AMREX_SPACEDIM));
        pp.query("kappa", m_kappa);
        amrex::Vector<amrex::Real> gravity{{0.0, 0.0, -9.81}};
        pp.queryarr("gravity", gravity);
        m_gravity = utils::vec_mag(gravity.data());
        pp.get("reference_temperature", m_ref_theta);
        pp.query("stats_do_energy_budget", m_do_energy_budget);
    }

    // Get normal direction and associated stuff
    const auto& geom = (this->m_sim.repo()).mesh().Geom()[0];
    amrex::Box const& domain = geom.Domain();
    const auto dlo = amrex::lbound(domain);
    const auto dhi = amrex::ubound(domain);
    switch (m_normal_dir) {
    case 0:
        m_ncells_h1 = dhi.y - dlo.y + 1;
        m_ncells_h2 = dhi.z - dlo.z + 1;
        break;
    case 1:
        m_ncells_h1 = dhi.x - dlo.x + 1;
        m_ncells_h2 = dhi.z - dlo.z + 1;
        break;
    case 2:
        m_ncells_h1 = dhi.x - dlo.x + 1;
        m_ncells_h2 = dhi.y - dlo.y + 1;
        break;
    }
    m_dn = geom.CellSize()[m_normal_dir];

    if (m_out_fmt == "netcdf") {
        prepare_netcdf_file();
    } else {
        prepare_ascii_file();
    }
}

void ABLStats::calc_averages()
{
    m_pa_vel();
    m_pa_temp();
    m_pa_vel_fine();
    m_pa_temp_fine();
    m_pa_mueff();
}

//! Calculate sfs stress averages
void ABLStats::calc_sfs_stress_avgs(
    ScratchField& sfs_stress, ScratchField& t_sfs_stress)
{

    BL_PROFILE("amr-wind::ABLStats::calc_sfs_stress_avgs");

    const auto& repo = m_sim.repo();

    const auto& m_vel = repo.get_field("velocity");
    auto gradVel = repo.create_scratch_field(9);
    fvm::gradient(*gradVel, m_vel);

    const auto& alphaeff = repo.get_field(pde_impl::mueff_name("temperature"));
    auto gradT = repo.create_scratch_field(3);
    fvm::gradient(*gradT, m_temperature);

    const int nlevels = repo.num_active_levels();
    for (int lev = 0; lev < nlevels; ++lev) {
        for (amrex::MFIter mfi(m_mueff(lev)); mfi.isValid(); ++mfi) {
            const auto& bx = mfi.tilebox();
            const auto& mueff_arr = m_mueff(lev).array(mfi);
            const auto& alphaeff_arr = alphaeff(lev).array(mfi);
            const auto& gradVel_arr = (*gradVel)(lev).array(mfi);
            const auto& gradT_arr = (*gradT)(lev).array(mfi);
            const auto& sfs_arr = sfs_stress(lev).array(mfi);
            const auto& t_sfs_arr = t_sfs_stress(lev).array(mfi);

            amrex::ParallelFor(
                bx, [=] AMREX_GPU_DEVICE(int i, int j, int k) noexcept {
                    sfs_arr(i, j, k, 0) =
                        -mueff_arr(i, j, k) *
                        (gradVel_arr(i, j, k, 1) + gradVel_arr(i, j, k, 3));
                    sfs_arr(i, j, k, 1) =
                        -mueff_arr(i, j, k) *
                        (gradVel_arr(i, j, k, 2) + gradVel_arr(i, j, k, 6));
                    sfs_arr(i, j, k, 2) =
                        -mueff_arr(i, j, k) *
                        (gradVel_arr(i, j, k, 5) + gradVel_arr(i, j, k, 7));

                    for (int icomp = 0; icomp < AMREX_SPACEDIM; icomp++) {
                        t_sfs_arr(i, j, k, icomp) =
                            -alphaeff_arr(i, j, k) * gradT_arr(i, j, k, icomp);
                    }
                });
        }
    }
}

//! Calculate sfs stress averages
void ABLStats::calc_tke_diffusion(
    ScratchField& diffusion,
    const Field& buoy_prod,
    const Field& shear_prod,
    const Field& dissipation,
    const amrex::Real dt)
{

    BL_PROFILE("amr-wind::ABLStats::calc_tke_diffusion");

    // Get tke fields
    Field& tke = m_sim.repo().get_field("tke");
    Field& tke_old = tke.state(amr_wind::FieldState::Old);
    // Get conv_term from tke eq
    auto& pde_mgr = m_sim.pde_manager();
    // Check for presence of tke-godunov
    std::string tke_pde_name = amr_wind::pde::TKE::pde_name();
    if (!pde_mgr.has_pde(tke_pde_name)) {
        amrex::Abort(
            "ABL Stats Failure: " + tke_pde_name +
            " PDE not present. Energy budget relies on TKE equation and "
            "Godunov "
            "assumptions.");
    }
    std::string tke_scheme_name = amr_wind::fvm::Godunov::scheme_name();
    if (pde_mgr.scheme() != tke_scheme_name) {
        amrex::Abort(
            "ABL Stats Failure: " + amr_wind::fvm::Godunov::scheme_name() +
            " not being used. Energy budget relies on tke equation and Godunov "
            "assumptions");
    }
    auto& tke_eqn = pde_mgr(tke_pde_name + "-" + tke_scheme_name);
    Field& conv_term = tke_eqn.fields().conv_term;

    const int nlevels = m_sim.repo().num_active_levels();
    for (int lev = 0; lev < nlevels; ++lev) {
        for (amrex::MFIter mfi(diffusion(lev)); mfi.isValid(); ++mfi) {
            const auto& bx = mfi.tilebox();
            const auto& diffusion_arr = diffusion(lev).array(mfi);
            const auto& buoy_prod_arr = buoy_prod(lev).const_array(mfi);
            const auto& shear_prod_arr = shear_prod(lev).const_array(mfi);
            const auto& dissipation_arr = dissipation(lev).const_array(mfi);
            const auto& tke_arr = tke(lev).const_array(mfi);
            const auto& tke_old_arr = tke_old(lev).const_array(mfi);
            const auto& conv_arr = conv_term(lev).const_array(mfi);

            amrex::ParallelFor(
                bx, [=] AMREX_GPU_DEVICE(int i, int j, int k) noexcept {
                    diffusion_arr(i, j, k) =
                        (tke_arr(i, j, k) - tke_old_arr(i, j, k)) / dt -
                        conv_arr(i, j, k) - shear_prod_arr(i, j, k) -
                        buoy_prod_arr(i, j, k) + dissipation_arr(i, j, k);
                });
        }
    }
}

void ABLStats::post_advance_work()
{
    BL_PROFILE("amr-wind::ABLStats::post_advance_work");

    // Always compute mean velocity/temperature profiles
    calc_averages();

    const auto& time = m_sim.time();
    const int tidx = time.time_index();
    // Skip processing if it is not an output timestep
    if (!(tidx % m_out_freq == 0)) {
        return;
    }

    compute_zi();

    m_pa_tt();
    m_pa_tu();
    m_pa_uu();
    m_pa_uuu();

    process_output();
}

void ABLStats::compute_zi()
{

    auto gradT = (this->m_sim.repo())
                     .create_scratch_field(3, m_temperature.num_grow()[0]);
    fvm::gradient(*gradT, m_temperature);

    // Only compute zi using coarsest level
    const int lev = 0;
    const int dir = m_normal_dir;
    const auto& geom = (this->m_sim.repo()).mesh().Geom(lev);
    auto const& domain_box = geom.Domain();
    const auto& gradT_arrs = (*gradT)(lev).const_arrays();
    auto device_tg_fab = amrex::ReduceToPlane<
        amrex::ReduceOpMax, amrex::KeyValuePair<amrex::Real, int>>(
        dir, domain_box, m_temperature(lev),
        [=] AMREX_GPU_DEVICE(int nbx, int i, int j, int k)
            -> amrex::KeyValuePair<amrex::Real, int> {
            const amrex::IntVect iv(i, j, k);
            return {gradT_arrs[nbx](i, j, k, dir), iv[dir]};
        });

#ifdef AMREX_USE_GPU
    amrex::BaseFab<amrex::KeyValuePair<amrex::Real, int>> pinned_tg_fab(
        device_tg_fab.box(), device_tg_fab.nComp(), amrex::The_Pinned_Arena());
    amrex::Gpu::dtoh_memcpy(
        pinned_tg_fab.dataPtr(), device_tg_fab.dataPtr(),
        pinned_tg_fab.nBytes());
#else
    auto& pinned_tg_fab = device_tg_fab;
#endif

    amrex::ParallelReduce::Max(
        pinned_tg_fab.dataPtr(), static_cast<int>(pinned_tg_fab.size()),
        amrex::ParallelDescriptor::IOProcessorNumber(),
        amrex::ParallelDescriptor::Communicator());

    if (amrex::ParallelDescriptor::IOProcessor()) {
        const auto dnval = m_dn;
        auto* p = pinned_tg_fab.dataPtr();
        m_zi = amrex::Reduce::Sum<amrex::Real>(
            pinned_tg_fab.size(),
            [=] AMREX_GPU_DEVICE(int i) noexcept -> amrex::Real {
                return (p[i].second() + 0.5) * dnval;
            },
            0.0);
        m_zi /= static_cast<amrex::Real>(pinned_tg_fab.size());
    }
}

void ABLStats::process_output()
{

    if (m_out_fmt == "ascii") {
        write_ascii();
    } else if (m_out_fmt == "netcdf") {
        write_netcdf();
    } else {
        amrex::Abort("ABLStats: Invalid output format encountered");
    }
}

void ABLStats::write_ascii()
{
    BL_PROFILE("amr-wind::ABLStats::write_ascii");

    const std::string stat_dir = "post_processing";
    const auto& time = m_sim.time();
    m_pa_vel.output_line_average_ascii(
        stat_dir + "/plane_average_velocity.txt", time.time_index(),
        time.current_time());
    m_pa_temp.output_line_average_ascii(
        stat_dir + "/plane_average_temperature.txt", time.time_index(),
        time.current_time());
    m_pa_vel_fine.output_line_average_ascii(
        stat_dir + "/plane_average_velocity_fine.txt", time.time_index(),
        time.current_time());
    m_pa_temp_fine.output_line_average_ascii(
        stat_dir + "/plane_average_temperature_fine.txt", time.time_index(),
        time.current_time());
    m_pa_mueff.output_line_average_ascii(
        stat_dir + "/plane_average_velocity_mueff.txt", time.time_index(),
        time.current_time());
    m_pa_tt.output_line_average_ascii(
        stat_dir + "/second_moment_temperature_temperature.txt",
        time.time_index(), time.current_time());
    m_pa_tu.output_line_average_ascii(
        stat_dir + "/second_moment_temperature_velocity.txt", time.time_index(),
        time.current_time());
    m_pa_uu.output_line_average_ascii(
        stat_dir + "/second_moment_velocity_velocity.txt", time.time_index(),
        time.current_time());
    m_pa_uuu.output_line_average_ascii(
        stat_dir + "/third_moment_velocity_velocity_velocity.txt",
        time.time_index(), time.current_time());

    // Only I/O processor handles this file I/O
    if (!amrex::ParallelDescriptor::IOProcessor()) {
        return;
    }

    amrex::RealArray abl_forcing = {{0.0, 0.0, 0.0}};
    if (m_abl_forcing != nullptr) {
        abl_forcing = m_abl_forcing->abl_forcing();
    }

    double wstar = 0.0;
    auto Q = m_abl_wall_func.mo().surf_temp_flux;
    if (Q > 1e-10) {
        wstar = std::cbrt(m_gravity * Q * m_zi / m_ref_theta);
    }
    auto L = m_abl_wall_func.mo().obukhov_len;

    std::ofstream outfile;
    outfile.precision(4);
    outfile.open(
        m_ascii_file_name.c_str(), std::ios_base::out | std::ios_base::app);
    // clang-format off
    outfile << time.new_time() << ", "
            << Q << ", "
            << m_abl_wall_func.mo().surf_temp << ", "
            << m_abl_wall_func.utau() << ", "
            << wstar << ", "
            << L << ", "
            << m_zi << ", "
            << abl_forcing[0] << ", "
            << abl_forcing[1] << std::endl;
    // clang-format on
    outfile.close();
}

void ABLStats::prepare_ascii_file()
{
    BL_PROFILE("amr-wind::ABLStats::prepare_ascii_file");
    amrex::Print() << "WARNING: ABLStats: ASCII output will impact performance"
                   << std::endl;

    // Only I/O processor handles this file I/O
    if (!amrex::ParallelDescriptor::IOProcessor()) {
        return;
    }

    const std::string stat_dir = "post_processing";
    const std::string sname =
        amrex::Concatenate("abl_statistics", m_sim.time().time_index());

    if (!amrex::UtilCreateDirectory(stat_dir, 0755)) {
        amrex::CreateDirectoryFailed(stat_dir);
    }
    m_ascii_file_name = stat_dir + "/" + sname + ".txt";

    std::ofstream outfile;
    outfile.open(m_ascii_file_name.c_str(), std::ios_base::out);
    outfile << "Time,   Q, Tsurf, ustar,   wstar,   L,   zi, abl_forcing_x, "
               "abl_forcing_y"
            << std::endl;
    outfile.close();
}

void ABLStats::prepare_netcdf_file()
{
#ifdef AMR_WIND_USE_NETCDF

    const std::string stat_dir = "post_processing";
    const std::string sname =
        amrex::Concatenate("abl_statistics", m_sim.time().time_index());
    if (!amrex::UtilCreateDirectory(stat_dir, 0755)) {
        amrex::CreateDirectoryFailed(stat_dir);
    }
    m_ncfile_name = stat_dir + "/" + sname + ".nc";

    // Only I/O processor handles NetCDF generation
    if (!amrex::ParallelDescriptor::IOProcessor()) return;

    auto ncf = ncutils::NCFile::create(m_ncfile_name, NC_CLOBBER | NC_NETCDF4);
    const std::string nt_name = "num_time_steps";
    ncf.enter_def_mode();
    ncf.put_attr("title", "AMR-Wind ABL statistics output");
    ncf.put_attr("version", ioutils::amr_wind_version());
    ncf.put_attr("created_on", ioutils::timestamp());
    ncf.def_dim(nt_name, NC_UNLIMITED);
    ncf.def_dim("ndim", AMREX_SPACEDIM);

    ncf.def_var("time", NC_DOUBLE, {nt_name});
    ncf.def_var("Q", NC_DOUBLE, {nt_name});
    ncf.def_var("Tsurf", NC_DOUBLE, {nt_name});
    ncf.def_var("ustar", NC_DOUBLE, {nt_name});
    ncf.def_var("wstar", NC_DOUBLE, {nt_name});
    ncf.def_var("L", NC_DOUBLE, {nt_name});
    ncf.def_var("zi", NC_DOUBLE, {nt_name});
    ncf.def_var("abl_forcing_x", NC_DOUBLE, {nt_name});
    ncf.def_var("abl_forcing_y", NC_DOUBLE, {nt_name});

    auto grp = ncf.def_group("mean_profiles");
    size_t n_levels = m_pa_vel.ncell_line();
    const std::string nlevels_name = "nlevels";
    grp.def_dim("nlevels", n_levels);
    const std::vector<std::string> two_dim{nt_name, nlevels_name};
    grp.def_var("h", NC_DOUBLE, {nlevels_name});
    grp.def_var("u", NC_DOUBLE, two_dim);
    grp.def_var("v", NC_DOUBLE, two_dim);
    grp.def_var("w", NC_DOUBLE, two_dim);
    grp.def_var("hvelmag", NC_DOUBLE, two_dim);
    grp.def_var("theta", NC_DOUBLE, two_dim);
    amrex::ParmParse pp("ABL");
    if (pp.contains("mesoscale_forcing") || pp.contains("WRFforcing")) {
        grp.def_var("abl_meso_forcing_mom_x", NC_DOUBLE, two_dim);
        grp.def_var("abl_meso_forcing_mom_y", NC_DOUBLE, two_dim);
        grp.def_var("abl_meso_forcing_theta", NC_DOUBLE, two_dim);
    }
    grp.def_var("mueff", NC_DOUBLE, two_dim);
    grp.def_var("theta'theta'_r", NC_DOUBLE, two_dim);
    grp.def_var("u'theta'_r", NC_DOUBLE, two_dim);
    grp.def_var("v'theta'_r", NC_DOUBLE, two_dim);
    grp.def_var("w'theta'_r", NC_DOUBLE, two_dim);
    grp.def_var("u'u'_r", NC_DOUBLE, two_dim);
    grp.def_var("u'v'_r", NC_DOUBLE, two_dim);
    grp.def_var("u'w'_r", NC_DOUBLE, two_dim);
    grp.def_var("v'v'_r", NC_DOUBLE, two_dim);
    grp.def_var("v'w'_r", NC_DOUBLE, two_dim);
    grp.def_var("w'w'_r", NC_DOUBLE, two_dim);
    grp.def_var("u'u'u'_r", NC_DOUBLE, two_dim);
    grp.def_var("v'v'v'_r", NC_DOUBLE, two_dim);
    grp.def_var("w'w'w'_r", NC_DOUBLE, two_dim);
    grp.def_var("u'theta'_sfs", NC_DOUBLE, two_dim);
    grp.def_var("v'theta'_sfs", NC_DOUBLE, two_dim);
    grp.def_var("w'theta'_sfs", NC_DOUBLE, two_dim);
    grp.def_var("u'v'_sfs", NC_DOUBLE, two_dim);
    grp.def_var("u'w'_sfs", NC_DOUBLE, two_dim);
    grp.def_var("v'w'_sfs", NC_DOUBLE, two_dim);
    if (m_sim.repo().field_exists("tke"))
        grp.def_var("k_sgs", NC_DOUBLE, two_dim);

    // Energy budget
    if (m_do_energy_budget) {
        if (!m_sim.repo().field_exists("buoy_prod")) {
            amrex::Abort(
                "ABL Stats Failure: buoy_prod field not present, indicating "
                "OneEqKsgs turbulence model not being used. Energy budget "
                "currently only applies to this turbulence model.");
        }
        grp.def_var("tke_buoy", NC_DOUBLE, two_dim);
        grp.def_var("tke_shear", NC_DOUBLE, two_dim);
        grp.def_var("tke_dissip", NC_DOUBLE, two_dim);
        grp.def_var("tke_diff", NC_DOUBLE, two_dim);
    }

    ncf.exit_def_mode();

    {
        const std::vector<size_t> start{0};
        std::vector<size_t> count{n_levels};
        auto h = grp.var("h");
        h.put(m_pa_vel.line_centroids().data(), start, count);
    }

#else
    amrex::Abort(
        "NetCDF support was not enabled during build time. Please recompile or "
        "use native format");
#endif
}

void ABLStats::write_netcdf()
{
#ifdef AMR_WIND_USE_NETCDF

    // First calculate sfs stress averages
    auto sfs_stress = m_sim.repo().create_scratch_field("sfs_stress", 3);
    auto t_sfs_stress = m_sim.repo().create_scratch_field("tsfs_stress", 3);
    calc_sfs_stress_avgs(*sfs_stress, *t_sfs_stress);
    ScratchFieldPlaneAveraging pa_sfs(*sfs_stress, m_sim.time(), m_normal_dir);
    pa_sfs();
    ScratchFieldPlaneAveraging pa_tsfs(
        *t_sfs_stress, m_sim.time(), m_normal_dir);
    pa_tsfs();

    auto& m_ksgs = m_sim.repo().get_field("tke");
    FieldPlaneAveraging pa_ksgs(m_ksgs, m_sim.time(), m_normal_dir);
    pa_ksgs();

    if (!amrex::ParallelDescriptor::IOProcessor()) return;
    auto ncf = ncutils::NCFile::open(m_ncfile_name, NC_WRITE);
    const std::string nt_name = "num_time_steps";
    // Index of the next timestep
    const size_t nt = ncf.dim(nt_name).len();
    {
        auto time = m_sim.time().new_time();
        ncf.var("time").put(&time, {nt}, {1});
        auto ustar = m_abl_wall_func.utau();
        ncf.var("ustar").put(&ustar, {nt}, {1});
        double wstar = 0.0;
        auto Q = m_abl_wall_func.mo().surf_temp_flux;
        ncf.var("Q").put(&Q, {nt}, {1});
        auto Tsurf = m_abl_wall_func.mo().surf_temp;
        ncf.var("Tsurf").put(&Tsurf, {nt}, {1});
        if (Q > 1e-10) wstar = std::cbrt(m_gravity * Q * m_zi / m_ref_theta);
        ncf.var("wstar").put(&wstar, {nt}, {1});
        double L = m_abl_wall_func.mo().obukhov_len;
        ncf.var("L").put(&L, {nt}, {1});
        ncf.var("zi").put(&m_zi, {nt}, {1});

        amrex::RealArray abl_forcing = {{0.0, 0.0, 0.0}};
        if (m_abl_forcing != nullptr) {
            abl_forcing = m_abl_forcing->abl_forcing();
        }
        ncf.var("abl_forcing_x").put(&abl_forcing[0], {nt}, {1});
        ncf.var("abl_forcing_y").put(&abl_forcing[1], {nt}, {1});

        auto grp = ncf.group("mean_profiles");
        size_t n_levels = m_pa_vel.ncell_line();
        amrex::Vector<amrex::Real> l_vec(n_levels);
        std::vector<size_t> start{nt, 0};
        std::vector<size_t> count{1, n_levels};

        {
            amrex::Vector<std::string> var_names{"u", "v", "w"};
            for (int i = 0; i < AMREX_SPACEDIM; i++) {
                m_pa_vel.line_average(i, l_vec);
                auto var = grp.var(var_names[i]);
                var.put(l_vec.data(), start, count);
            }
        }

        {
            auto var = grp.var("hvelmag");
            var.put(m_pa_vel.line_hvelmag_average().data(), start, count);
        }

        {
            auto var = grp.var("theta");
            var.put(m_pa_temp.line_average().data(), start, count);
        }

        {
            if (m_abl_meso_mom_forcing != nullptr) {
                amrex::Vector<amrex::Real> meso_forcing_mom_u(n_levels);
                amrex::Vector<amrex::Real> meso_forcing_mom_v(n_levels);

                meso_forcing_mom_u = m_abl_meso_mom_forcing->mom_u_error();
                auto var_x = grp.var("abl_meso_forcing_mom_x");
                var_x.put(meso_forcing_mom_u.data(), start, count);

                meso_forcing_mom_v = m_abl_meso_mom_forcing->mom_v_error();
                auto var_y = grp.var("abl_meso_forcing_mom_y");
                var_y.put(meso_forcing_mom_v.data(), start, count);
            }
            if (m_abl_meso_temp_forcing != nullptr) {
                amrex::Vector<amrex::Real> meso_forcing_theta(n_levels);

                meso_forcing_theta = m_abl_meso_temp_forcing->theta_error();
                auto var_theta = grp.var("abl_meso_forcing_theta");
                var_theta.put(meso_forcing_theta.data(), start, count);
            }
        }

        {
            auto var = grp.var("mueff");
            var.put(m_pa_mueff.line_average().data(), start, count);
        }

        {
            auto var = grp.var("theta'theta'_r");
            m_pa_tt.line_moment(0, l_vec);
            var.put(l_vec.data(), start, count);
        }

        {
            amrex::Vector<std::string> var_names{
                "u'theta'_r", "v'theta'_r", "w'theta'_r"};
            for (int i = 0; i < AMREX_SPACEDIM; i++) {
                m_pa_tu.line_moment(i, l_vec);
                auto var = grp.var(var_names[i]);
                var.put(l_vec.data(), start, count);
            }
        }

        {
            amrex::Vector<std::string> var_names{"u'u'_r", "u'v'_r", "u'w'_r",
                                                 "v'v'_r", "v'w'_r", "w'w'_r"};
            amrex::Vector<int> var_comp{0, 1, 2, 4, 5, 8};
            for (int i = 0; i < var_comp.size(); i++) {
                m_pa_uu.line_moment(var_comp[i], l_vec);
                auto var = grp.var(var_names[i]);
                var.put(l_vec.data(), start, count);
            }
        }

        {
            amrex::Vector<std::string> var_names{
                "u'u'u'_r", "v'v'v'_r", "w'w'w'_r"};
            amrex::Vector<int> var_comp{0, 13, 26};
            for (int i = 0; i < var_comp.size(); i++) {
                m_pa_uuu.line_moment(var_comp[i], l_vec);
                auto var = grp.var(var_names[i]);
                var.put(l_vec.data(), start, count);
            }
        }

        {
            amrex::Vector<std::string> var_names{
                "u'v'_sfs", "u'w'_sfs", "v'w'_sfs"};
            for (int i = 0; i < AMREX_SPACEDIM; i++) {
                pa_sfs.line_average(i, l_vec);
                auto var = grp.var(var_names[i]);
                var.put(l_vec.data(), start, count);
            }
        }

        {
            amrex::Vector<std::string> var_names{
                "u'theta'_sfs", "v'theta'_sfs", "w'theta'_sfs"};
            for (int i = 0; i < AMREX_SPACEDIM; i++) {
                pa_tsfs.line_average(i, l_vec);
                auto var = grp.var(var_names[i]);
                var.put(l_vec.data(), start, count);
            }
        }

<<<<<<< HEAD
        {
            auto var = grp.var("k_sgs");
            var.put(pa_ksgs.line_average().data(), start, count);
=======
        if (m_do_energy_budget) {
            // TKE terms
            auto& tke_buoy_prod = m_sim.repo().get_field("buoy_prod");
            auto& tke_shear_prod = m_sim.repo().get_field("shear_prod");
            auto& tke_dissip = m_sim.repo().get_field("dissipation");
            // Scratch field for diffusion
            auto tke_diffusion =
                m_sim.repo().create_scratch_field("tke_diffusion", 1);
            // Solve for diffusion term using other terms
            calc_tke_diffusion(
                *tke_diffusion, tke_buoy_prod, tke_shear_prod, tke_dissip,
                m_sim.time().deltaT());
            {
                FieldPlaneAveraging pa_tke_buoy_prod(
                    tke_dissip, m_sim.time(), m_normal_dir);
                pa_tke_buoy_prod();
                auto var = grp.var("tke_buoy");
                var.put(pa_tke_buoy_prod.line_average().data(), start, count);
            }
            {
                FieldPlaneAveraging pa_tke_shear_prod(
                    tke_shear_prod, m_sim.time(), m_normal_dir);
                pa_tke_shear_prod();
                auto var = grp.var("tke_shear");
                var.put(pa_tke_shear_prod.line_average().data(), start, count);
            }
            {
                FieldPlaneAveraging pa_tke_dissip(
                    tke_dissip, m_sim.time(), m_normal_dir);
                pa_tke_dissip();
                auto var = grp.var("tke_dissip");
                var.put(pa_tke_dissip.line_average().data(), start, count);
            }
            {
                ScratchFieldPlaneAveraging pa_tke_diff(
                    *tke_diffusion, m_sim.time(), m_normal_dir);
                pa_tke_diff();
                auto var = grp.var("tke_diff");
                var.put(pa_tke_diff.line_average().data(), start, count);
            }
>>>>>>> 712c7286
        }
    }

    ncf.close();
#endif
}

} // namespace amr_wind<|MERGE_RESOLUTION|>--- conflicted
+++ resolved
@@ -13,12 +13,9 @@
 
 #include "AMReX_ParmParse.H"
 #include "AMReX_ParallelDescriptor.H"
-<<<<<<< HEAD
 #include <AMReX_REAL.H>
 #include <AMReX_Vector.H>
-=======
 #include "AMReX_ValLocPair.H"
->>>>>>> 712c7286
 
 namespace amr_wind {
 
@@ -652,11 +649,6 @@
             }
         }
 
-<<<<<<< HEAD
-        {
-            auto var = grp.var("k_sgs");
-            var.put(pa_ksgs.line_average().data(), start, count);
-=======
         if (m_do_energy_budget) {
             // TKE terms
             auto& tke_buoy_prod = m_sim.repo().get_field("buoy_prod");
@@ -697,7 +689,6 @@
                 auto var = grp.var("tke_diff");
                 var.put(pa_tke_diff.line_average().data(), start, count);
             }
->>>>>>> 712c7286
         }
     }
 
