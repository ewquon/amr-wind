#include <incflo_proj_F.H>
#include <diffusion_F.H>
#include <incflo.H>

#include <NodalProjector.H>
#include <DiffusionOp.H>

void
incflo::incflo_init_solvers ()
{
    BL_PROFILE("incflo::incflo_init_solvers");

    int bc_lo[3], bc_hi[3];
    Box domain(geom[0].Domain());

    //
    // First the nodal projection
    //
    set_ppe_bcs(bc_lo, bc_hi,
                domain.loVect(), domain.hiVect(),
                &nghost,
                bc_ilo[0]->dataPtr(), bc_ihi[0]->dataPtr(),
                bc_jlo[0]->dataPtr(), bc_jhi[0]->dataPtr(),
                bc_klo[0]->dataPtr(), bc_khi[0]->dataPtr());

    ppe_lobc = {(LinOpBCType)bc_lo[0], (LinOpBCType)bc_lo[1], (LinOpBCType)bc_lo[2]};
    ppe_hibc = {(LinOpBCType)bc_hi[0], (LinOpBCType)bc_hi[1], (LinOpBCType)bc_hi[2]};

    nodal_projector.reset(new NodalProjector(geom, grids, dmap, ppe_lobc, ppe_hibc,
                                             GetVecOfConstPtrs(ebfactory)));

    //
    // Now the diffusion solver
<<<<<<< HEAD
    //
    set_diff_bc( bc_lo, bc_hi,
                 domain.loVect(), domain.hiVect(),
                 &nghost,
                 bc_ilo[0]->dataPtr(), bc_ihi[0]->dataPtr(),
                 bc_jlo[0]->dataPtr(), bc_jhi[0]->dataPtr(),
                 bc_klo[0]->dataPtr(), bc_khi[0]->dataPtr());
=======
    // 
    set_vel_diff_bc( bc_lo, bc_hi,
                    domain.loVect(), domain.hiVect(),
                    &nghost,
                    bc_ilo[0]->dataPtr(), bc_ihi[0]->dataPtr(),
                    bc_jlo[0]->dataPtr(), bc_jhi[0]->dataPtr(),
                    bc_klo[0]->dataPtr(), bc_khi[0]->dataPtr());
>>>>>>> 600d88a2

    vel_diff_lobc = {(LinOpBCType)bc_lo[0], (LinOpBCType)bc_lo[1], (LinOpBCType)bc_lo[2]};
    vel_diff_hibc = {(LinOpBCType)bc_hi[0], (LinOpBCType)bc_hi[1], (LinOpBCType)bc_hi[2]};

    // 
    // Now the diffusion solver
    // 
    set_scal_diff_bc( bc_lo, bc_hi,
                     domain.loVect(), domain.hiVect(),
                     &nghost,
                     bc_ilo[0]->dataPtr(), bc_ihi[0]->dataPtr(),
                     bc_jlo[0]->dataPtr(), bc_jhi[0]->dataPtr(),
                     bc_klo[0]->dataPtr(), bc_khi[0]->dataPtr());

    scal_diff_lobc = {(LinOpBCType)bc_lo[0], (LinOpBCType)bc_lo[1], (LinOpBCType)bc_lo[2]};
    scal_diff_hibc = {(LinOpBCType)bc_hi[0], (LinOpBCType)bc_hi[1], (LinOpBCType)bc_hi[2]};

    diffusion_op.reset(new DiffusionOp(this, &ebfactory, vel_diff_lobc,  vel_diff_hibc, 
                                                        scal_diff_lobc, scal_diff_hibc, nghost));
}

void
incflo::incflo_setup_solvers ()
{
    BL_PROFILE("incflo::incflo_setup_solvers");

    int bc_lo[3], bc_hi[3];
    Box domain(geom[0].Domain());

    //
    // First the nodal projection
<<<<<<< HEAD
    //
    set_ppe_bcs(bc_lo, bc_hi,
                domain.loVect(), domain.hiVect(),
                &nghost,
                bc_ilo[0]->dataPtr(), bc_ihi[0]->dataPtr(),
                bc_jlo[0]->dataPtr(), bc_jhi[0]->dataPtr(),
                bc_klo[0]->dataPtr(), bc_khi[0]->dataPtr());

    ppe_lobc = {(LinOpBCType)bc_lo[0], (LinOpBCType)bc_lo[1], (LinOpBCType)bc_lo[2]};
    ppe_hibc = {(LinOpBCType)bc_hi[0], (LinOpBCType)bc_hi[1], (LinOpBCType)bc_hi[2]};

    nodal_projector.reset(new NodalProjector(geom, grids, dmap, ppe_lobc, ppe_hibc,
                                             GetVecOfConstPtrs(ebfactory)));
=======
    // 
    nodal_projector->setup(this, &ebfactory);
>>>>>>> 600d88a2

    //
    // Now the diffusion solver
    //

    diffusion_op->setup(this, &ebfactory);
}<|MERGE_RESOLUTION|>--- conflicted
+++ resolved
@@ -31,30 +31,21 @@
 
     //
     // Now the diffusion solver
-<<<<<<< HEAD
     //
-    set_diff_bc( bc_lo, bc_hi,
-                 domain.loVect(), domain.hiVect(),
-                 &nghost,
-                 bc_ilo[0]->dataPtr(), bc_ihi[0]->dataPtr(),
-                 bc_jlo[0]->dataPtr(), bc_jhi[0]->dataPtr(),
-                 bc_klo[0]->dataPtr(), bc_khi[0]->dataPtr());
-=======
-    // 
     set_vel_diff_bc( bc_lo, bc_hi,
                     domain.loVect(), domain.hiVect(),
                     &nghost,
                     bc_ilo[0]->dataPtr(), bc_ihi[0]->dataPtr(),
                     bc_jlo[0]->dataPtr(), bc_jhi[0]->dataPtr(),
                     bc_klo[0]->dataPtr(), bc_khi[0]->dataPtr());
->>>>>>> 600d88a2
+
 
     vel_diff_lobc = {(LinOpBCType)bc_lo[0], (LinOpBCType)bc_lo[1], (LinOpBCType)bc_lo[2]};
     vel_diff_hibc = {(LinOpBCType)bc_hi[0], (LinOpBCType)bc_hi[1], (LinOpBCType)bc_hi[2]};
 
-    // 
+    //
     // Now the diffusion solver
-    // 
+    //
     set_scal_diff_bc( bc_lo, bc_hi,
                      domain.loVect(), domain.hiVect(),
                      &nghost,
@@ -65,7 +56,7 @@
     scal_diff_lobc = {(LinOpBCType)bc_lo[0], (LinOpBCType)bc_lo[1], (LinOpBCType)bc_lo[2]};
     scal_diff_hibc = {(LinOpBCType)bc_hi[0], (LinOpBCType)bc_hi[1], (LinOpBCType)bc_hi[2]};
 
-    diffusion_op.reset(new DiffusionOp(this, &ebfactory, vel_diff_lobc,  vel_diff_hibc, 
+    diffusion_op.reset(new DiffusionOp(this, &ebfactory, vel_diff_lobc,  vel_diff_hibc,
                                                         scal_diff_lobc, scal_diff_hibc, nghost));
 }
 
@@ -79,7 +70,6 @@
 
     //
     // First the nodal projection
-<<<<<<< HEAD
     //
     set_ppe_bcs(bc_lo, bc_hi,
                 domain.loVect(), domain.hiVect(),
@@ -93,10 +83,7 @@
 
     nodal_projector.reset(new NodalProjector(geom, grids, dmap, ppe_lobc, ppe_hibc,
                                              GetVecOfConstPtrs(ebfactory)));
-=======
-    // 
-    nodal_projector->setup(this, &ebfactory);
->>>>>>> 600d88a2
+
 
     //
     // Now the diffusion solver
