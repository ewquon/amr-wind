#include <AMReX_Array.H>
#include <AMReX_BC_TYPES.H>
#include <AMReX_BLassert.H>
#include <AMReX_Box.H>
#include <AMReX_EBMultiFabUtil.H>
#include <AMReX_FillPatchUtil.H>
#include <AMReX_MultiFab.H>
#include <AMReX_ParmParse.H>
#include <AMReX_VisMF.H>

#include <incflo.H>
#include <boundary_conditions_F.H>
#include <setup_F.H>

namespace
{
  incflo* incflo_for_fillpatching;
}

void set_ptr_to_incflo(incflo& incflo_for_fillpatching_in)
{
   incflo_for_fillpatching = &incflo_for_fillpatching_in;
}

// This interface must match the definition of the interface for
//    CpuBndryFuncFab in amrex/Src/Base/AMReX_PhysBCFunct.H
// We can't get around this so instead we create an incflo object
//    and use that to access the quantities that aren't passed here.
inline void VelFillBox(Box const& bx, FArrayBox& dest, const int dcomp, const int numcomp,
                       GeometryData const& geom, const Real time_in, const BCRec* bcr, 
                       const int bcomp, const int orig_comp)
{
    if (dcomp != 0)
    {
         amrex::Abort("Must have dcomp = 0 in VelFillBox");
    }
    if (numcomp != 3)
    {
         amrex::Abort("Must have numcomp = 3 in VelFillBox");
    }

    const Box& domain = geom.Domain();

    // This is a bit hack-y but does get us the right level 
    int lev = 0;
    while(lev < 20)
    {
       const Geometry& lev_geom = incflo_for_fillpatching->get_geom_ref(lev);
       if (domain.length()[0] == (lev_geom.Domain()).length()[0]) 
       {
         break;
       }
       lev++;
    }
    if(lev == 20)
    {
        amrex::Abort("Reached lev = 20 in VelFillBox...");
    }

    // We are hard-wiring this fillpatch routine to define the Dirichlet values
    //    at the faces (not the ghost cell center)
    int extrap_dir_bcs = 1;

    // We only do this to make it not const
    Real time = time_in;

    const int* bc_ilo_ptr = incflo_for_fillpatching->get_bc_ilo_ptr(lev);
    const int* bc_ihi_ptr = incflo_for_fillpatching->get_bc_ihi_ptr(lev);
    const int* bc_jlo_ptr = incflo_for_fillpatching->get_bc_jlo_ptr(lev);
    const int* bc_jhi_ptr = incflo_for_fillpatching->get_bc_jhi_ptr(lev);
    const int* bc_klo_ptr = incflo_for_fillpatching->get_bc_klo_ptr(lev);
    const int* bc_khi_ptr = incflo_for_fillpatching->get_bc_khi_ptr(lev);

    int nghost = incflo_for_fillpatching->get_nghost();
    int probtype = incflo_for_fillpatching->get_probtype();

    set_velocity_bcs(&time, 
                     BL_TO_FORTRAN_ANYD(dest), 
                     bc_ilo_ptr, bc_ihi_ptr, 
                     bc_jlo_ptr, bc_jhi_ptr, 
                     bc_klo_ptr, bc_khi_ptr, 
                     domain.loVect(), domain.hiVect(),
                     &nghost, &extrap_dir_bcs, &probtype);
}

// Compute a new multifab by copying array from valid region and filling ghost cells
// works for single level and 2-level cases (fill fine grid ghost by interpolating from coarse)
void
incflo::FillPatchVel(int lev, Real time, MultiFab& mf, int icomp, int ncomp)
{
<<<<<<< HEAD
    Vector<BCRec> bcs(3);
=======
    // Hack so that ghost cells are not undefined
    mf.setVal(1.e40);
>>>>>>> 47bce1a3

    if (lev == 0)
    {
        Vector<MultiFab*> smf;
        Vector<Real> stime;
        GetDataVel(0, time, smf, stime);

        CpuBndryFuncFab bfunc(VelFillBox);
        PhysBCFunct<CpuBndryFuncFab> physbc(geom[lev], bcs, bfunc);
        amrex::FillPatchSingleLevel(mf, time, smf, stime, 0, icomp, ncomp,
                                    geom[lev], physbc, 0);
    }
    else
    {
        Vector<MultiFab*> cmf, fmf;
        Vector<Real> ctime, ftime;
        GetDataVel(lev-1, time, cmf, ctime);
        GetDataVel(lev  , time, fmf, ftime);

        CpuBndryFuncFab bfunc(VelFillBox);
        PhysBCFunct<CpuBndryFuncFab> cphysbc(geom[lev-1],bcs,bfunc);
        PhysBCFunct<CpuBndryFuncFab> fphysbc(geom[lev  ],bcs,bfunc);

        Interpolater* mapper = &cell_cons_interp;

        amrex::FillPatchTwoLevels(mf, time, cmf, ctime, fmf, ftime,
                                  0, icomp, ncomp, geom[lev-1], geom[lev],
                                  cphysbc, 0, fphysbc, 0,
                                  refRatio(lev-1), mapper, bcs, 0);

    }
}

// utility to copy in data from phi_old and/or phi_new into another multifab
void
incflo::GetDataVel(int lev, Real time, Vector<MultiFab*>& data, Vector<Real>& datatime)
{
    data.clear();
    datatime.clear();

    const Real teps = (t_new[lev] - t_old[lev]) * 1.e-3;

    if (time > t_new[lev] - teps && time < t_new[lev] + teps)
    {
        data.push_back(vel[lev].get());
        datatime.push_back(t_new[lev]);
    }
    else if (time > t_old[lev] - teps && time < t_old[lev] + teps)
    {
        data.push_back(vel_o[lev].get());
        datatime.push_back(t_old[lev]);
    }
    else
    {
        data.push_back(vel_o[lev].get());
        data.push_back(vel[lev].get());
        datatime.push_back(t_old[lev]);
        datatime.push_back(t_new[lev]);
    }
}


//
// Fill the BCs for velocity only
//
void incflo::FillVelocityBC(Real time, int extrap_dir_bcs)
{
    BL_PROFILE("incflo::FillVelocityBC()");

    for(int lev = 0; lev <= finest_level; lev++)
    {
        Box domain(geom[lev].Domain());

        vel[lev]->FillBoundary(geom[lev].periodicity());
#ifdef _OPENMP
#pragma omp parallel if (Gpu::notInLaunchRegion())
#endif
        for(MFIter mfi(*vel[lev], TilingIfNotGPU()); mfi.isValid(); ++mfi)
        {
            set_velocity_bcs(&time, 
                             BL_TO_FORTRAN_ANYD((*vel[lev])[mfi]),
                             bc_ilo[lev]->dataPtr(), bc_ihi[lev]->dataPtr(),
                             bc_jlo[lev]->dataPtr(), bc_jhi[lev]->dataPtr(),
                             bc_klo[lev]->dataPtr(), bc_khi[lev]->dataPtr(),
                             domain.loVect(), domain.hiVect(),
                             &nghost, &extrap_dir_bcs, &probtype);
        }

        EB_set_covered(*vel[lev], 1.0e20);
        
        // Do this after as well as before to pick up terms that got updated in the call above
        vel[lev]->FillBoundary(geom[lev].periodicity());
    }
}

void incflo::FillScalarBC(int lev, MultiFab& mf)
{
    BL_PROFILE("incflo:FillScalarBC()");

    Box domain(geom[lev].Domain());
    
    if(!mf.boxArray().ixType().cellCentered())
        amrex::Error("fill_mf_bc only used for cell-centered arrays!");

    // Impose periodic BCs at domain boundaries and fine-fine copies in the interior
    mf.FillBoundary(geom[lev].periodicity());

    // Fill all cell-centered arrays with first-order extrapolation at domain boundaries
#ifdef _OPENMP
#pragma omp parallel if (Gpu::notInLaunchRegion())
#endif
    for(MFIter mfi(mf, TilingIfNotGPU()); mfi.isValid(); ++mfi)
    {
        const Box& sbx = mf[mfi].box();
        fill_bc0(mf[mfi].dataPtr(), sbx.loVect(), sbx.hiVect(),
                 bc_ilo[lev]->dataPtr(), bc_ihi[lev]->dataPtr(),
                 bc_jlo[lev]->dataPtr(), bc_jhi[lev]->dataPtr(),
                 bc_klo[lev]->dataPtr(), bc_khi[lev]->dataPtr(),
                 domain.loVect(), domain.hiVect(),
                 &nghost);
    }
}

void incflo::GetInputBCs()
{
    // Extracts all walls from the inputs file
    int cyclic;

    cyclic = geom[0].isPeriodic(0) ? 1 : 0;
    SetInputBCs("xlo", 1, cyclic, geom[0].ProbLo(0));
    SetInputBCs("xhi", 2, cyclic, geom[0].ProbHi(0));

    cyclic = geom[0].isPeriodic(1) ? 1 : 0;
    SetInputBCs("ylo", 3, cyclic, geom[0].ProbLo(1));
    SetInputBCs("yhi", 4, cyclic, geom[0].ProbHi(1));

    cyclic = geom[0].isPeriodic(2) ? 1 : 0;
    SetInputBCs("zlo", 5, cyclic, geom[0].ProbLo(2));
    SetInputBCs("zhi", 6, cyclic, geom[0].ProbHi(2));
}

void incflo::SetInputBCs(const std::string bcID, const int index,
                           const int cyclic, const Real domloc) 
{
    const int und_  =   0;
    const int pinf_ =  10;
    const int pout_ =  11;
    const int minf_ =  20;
    const int nsw_  = 100;

    // Default a BC to undefined.
    int itype = und_;

    int direction = 0;
    Real pressure = -1.0;
    Vector<Real> velocity(3, 0.0);
    Real location = domloc;

    std::string bc_type = "null";

    ParmParse pp(bcID);

    pp.query("type", bc_type);

    if(bc_type == "pressure_inflow"  || bc_type == "pi" ||
              bc_type == "PRESSURE_INFLOW"  || bc_type == "PI" ) {

      amrex::Print() << bcID <<" set to pressure inflow. "  << std::endl;
      itype = pinf_;

      pp.get("pressure", pressure);

    } else if(bc_type == "pressure_outflow" || bc_type == "po" ||
              bc_type == "PRESSURE_OUTFLOW" || bc_type == "PO" ) {

      amrex::Print() << bcID <<" set to pressure outflow. "  << std::endl;
      itype = pout_;

      pp.get("pressure", pressure);


    } else if (bc_type == "mass_inflow"     || bc_type == "mi" ||
               bc_type == "MASS_INFLOW"     || bc_type == "MI" ) {

      // Flag that this is a mass inflow.
      amrex::Print() << bcID <<" set to mass inflow. "  << std::endl;
      itype = minf_;

      pp.query("pressure", pressure);
      pp.getarr("velocity", velocity, 0, 3);


    } else if (bc_type == "no_slip_wall"    || bc_type == "nsw" ||
               bc_type == "NO_SLIP_WALL"    || bc_type == "NSW" ) {

      // Flag that this is a no-slip wall.
      amrex::Print() << bcID <<" set to no-slip wall. "  << std::endl;
      itype = nsw_;

      pp.queryarr("velocity", velocity, 0, 3);
      pp.query("direction", direction);
      pp.query("location", location);

    }

    if ( cyclic == 1 && itype != und_){
      amrex::Abort("Cannot mix periodic BCs and Wall/Flow BCs.\n");
    }

    const Real* plo = geom[0].ProbLo();
    const Real* phi = geom[0].ProbHi();

    set_bc_mod(&index, &itype, plo, phi,
               &location, &pressure, &velocity[0]);

}<|MERGE_RESOLUTION|>--- conflicted
+++ resolved
@@ -88,12 +88,11 @@
 void
 incflo::FillPatchVel(int lev, Real time, MultiFab& mf, int icomp, int ncomp)
 {
-<<<<<<< HEAD
+    // There aren't used for anything but need to be defined for the function call
     Vector<BCRec> bcs(3);
-=======
+
     // Hack so that ghost cells are not undefined
     mf.setVal(1.e40);
->>>>>>> 47bce1a3
 
     if (lev == 0)
     {
