#include "amr-wind/equation_systems/icns/source_terms/BodyForce.H"
#include "amr-wind/CFDSim.H"
#include "amr-wind/utilities/trig_ops.H"

#include "AMReX_ParmParse.H"
#include "AMReX_Gpu.H"
#include <AMReX_GpuContainers.H>
#include <AMReX_IntVect.H>
#include <cstddef>
#include <ios>

namespace amr_wind {
namespace pde {
namespace icns {

/** Body Force
 */
BodyForce::BodyForce(const CFDSim& sim) : m_time(sim.time()), m_mesh(sim.mesh())
{

    // Read the geostrophic wind speed vector (in m/s)
    amrex::ParmParse pp("BodyForce");
    pp.query("type", m_type);
    m_type = amrex::toLower(m_type);
<<<<<<< HEAD

    if (m_type == "oscillatory") pp.get("angular_frequency", m_omega);

    if (m_type == "height-varying") {
        pp.get("bodyforce-file", m_bforce_file);
        read_bforce_profile(m_bforce_file);
    } else{
          pp.getarr("magnitude", m_body_force);
=======
    pp.getarr("magnitude", m_body_force);
    if (m_type == "oscillatory") {
        pp.get("angular_frequency", m_omega);
>>>>>>> 88b75122
    }
}

BodyForce::~BodyForce() = default;

void BodyForce::read_bforce_profile(std::string filename)
{

    std::ifstream infile;
    amrex::Vector<amrex::Real> bforce_x;
    amrex::Vector<amrex::Real> bforce_y;
    amrex::Vector<amrex::Real> bforce_hts;

    infile.open(filename.c_str(), std::ios_base::in);
    infile >> m_bforce_profile_nhts;

    bforce_x.resize(m_bforce_profile_nhts);
    bforce_y.resize(m_bforce_profile_nhts);
    bforce_hts.resize(m_bforce_profile_nhts);

    m_prof_x.resize(m_bforce_profile_nhts);
    m_prof_y.resize(m_bforce_profile_nhts);
    m_ht.resize(m_bforce_profile_nhts);
    for (size_t i = 0; i < m_bforce_profile_nhts; i++) {
        infile >> bforce_hts[i] >> bforce_x[i] >> bforce_y[i];
    }
    infile.close();

    amrex::Gpu::copy(
        amrex::Gpu::hostToDevice, bforce_x.begin(), bforce_x.end(),
        m_prof_x.begin());
    amrex::Gpu::copy(
        amrex::Gpu::hostToDevice, bforce_y.begin(), bforce_y.end(),
        m_prof_y.begin());
    amrex::Gpu::copy(
        amrex::Gpu::hostToDevice, bforce_hts.begin(), bforce_hts.end(),
        m_ht.begin());
}

void BodyForce::operator()(
<<<<<<< HEAD
    const int lev,
    const amrex::MFIter&,
=======
    const int /*lev*/,
    const amrex::MFIter& /*mfi*/,
>>>>>>> 88b75122
    const amrex::Box& bx,
    const FieldState /*fstate*/,
    const amrex::Array4<amrex::Real>& src_term) const
{
    const auto& time = m_time.current_time();
    const auto& dt = m_time.deltaT();
    const auto& problo = m_mesh.Geom(lev).ProbLoArray();
    const auto& dx = m_mesh.Geom(lev).CellSizeArray();
    const int lp1 = lev + 1;
    const int nh_max = m_prof_x.size() - 2;

    const amrex::Real* force_ht = m_ht.data();
    const amrex::Real* force_x = m_prof_x.data();
    const amrex::Real* force_y = m_prof_y.data();

    if (m_type == "height-varying") {

        amrex::ParallelFor(
            bx, [=] AMREX_GPU_DEVICE(int i, int j, int k) noexcept {
                amrex::IntVect iv(i, j, k);
                const amrex::Real ht = problo[2] + (iv[2] + 0.5) * dx[2];
                const int il = amrex::min(k / lp1, nh_max);
                const int ir = il + 1;
                amrex::Real fx;
                amrex::Real fy;

                fx = force_x[il] + ((force_x[ir] - force_x[il]) /
                                    (force_ht[ir] - force_ht[il])) *
                                       (ht - force_ht[il]);

                fy = force_y[il] + ((force_y[ir] - force_y[il]) /
                                    (force_ht[ir] - force_ht[il])) *
                                       (ht - force_ht[il]);

                src_term(i, j, k, 0) += fx;
                src_term(i, j, k, 1) += fy;
            });

    } else {

        amrex::GpuArray<amrex::Real, AMREX_SPACEDIM> forcing{
            {m_body_force[0], m_body_force[1], m_body_force[2]}};

        amrex::Real coeff =
            (m_type == "oscillatory") ? std::cos(m_omega * time) : 1.0;
        amrex::ParallelFor(
            bx, [=] AMREX_GPU_DEVICE(int i, int j, int k) noexcept {
                src_term(i, j, k, 0) += coeff * forcing[0];
                src_term(i, j, k, 1) += coeff * forcing[1];
                src_term(i, j, k, 2) += coeff * forcing[2];
            });
    }
}

} // namespace icns
} // namespace pde
} // namespace amr_wind<|MERGE_RESOLUTION|>--- conflicted
+++ resolved
@@ -22,20 +22,15 @@
     amrex::ParmParse pp("BodyForce");
     pp.query("type", m_type);
     m_type = amrex::toLower(m_type);
-<<<<<<< HEAD
-
-    if (m_type == "oscillatory") pp.get("angular_frequency", m_omega);
 
     if (m_type == "height-varying") {
         pp.get("bodyforce-file", m_bforce_file);
         read_bforce_profile(m_bforce_file);
-    } else{
-          pp.getarr("magnitude", m_body_force);
-=======
-    pp.getarr("magnitude", m_body_force);
-    if (m_type == "oscillatory") {
-        pp.get("angular_frequency", m_omega);
->>>>>>> 88b75122
+    } else {
+        pp.getarr("magnitude", m_body_force);
+        if (m_type == "oscillatory") {
+            pp.get("angular_frequency", m_omega);
+        }
     }
 }
 
@@ -76,13 +71,8 @@
 }
 
 void BodyForce::operator()(
-<<<<<<< HEAD
-    const int lev,
-    const amrex::MFIter&,
-=======
     const int /*lev*/,
     const amrex::MFIter& /*mfi*/,
->>>>>>> 88b75122
     const amrex::Box& bx,
     const FieldState /*fstate*/,
     const amrex::Array4<amrex::Real>& src_term) const
