#include <AMReX_BC_TYPES.H>
#include <AMReX_Box.H>

#include <incflo.H>

using namespace amrex;

std::array<amrex::LinOpBCType,AMREX_SPACEDIM>
incflo::get_projection_bclo () const noexcept
{
    std::array<LinOpBCType,AMREX_SPACEDIM> bclo;
    for (int dir = 0; dir < AMREX_SPACEDIM; ++dir) {
        if (geom[0].isPeriodic(dir)) {
            bclo[dir] = LinOpBCType::Periodic;
        } else {
            if (m_bc_type[Orientation(dir,Orientation::low)] == BC::pressure_inflow or
                m_bc_type[Orientation(dir,Orientation::low)] == BC::pressure_outflow) {
                bclo[dir] = LinOpBCType::Dirichlet;
            } else {
                bclo[dir] = LinOpBCType::Neumann;
            }
        }
    }
    return bclo;
}

std::array<amrex::LinOpBCType,AMREX_SPACEDIM>
incflo::get_projection_bchi () const noexcept
{
    std::array<LinOpBCType,AMREX_SPACEDIM> bchi;
    for (int dir = 0; dir < AMREX_SPACEDIM; ++dir) {
        if (geom[0].isPeriodic(dir)) {
            bchi[dir] = LinOpBCType::Periodic;
        } else {
            if (m_bc_type[Orientation(dir,Orientation::high)] == BC::pressure_inflow or
                m_bc_type[Orientation(dir,Orientation::high)] == BC::pressure_outflow) {
                bchi[dir] = LinOpBCType::Dirichlet;
            } else {
                bchi[dir] = LinOpBCType::Neumann;
            }
        }
    }
    return bchi;
}

//
// Computes the following decomposition:
//
//    u + dt grad(phi) / ro = u*,     where div(u) = 0
//
// where u* is a non-div-free velocity field, stored
// by components in u, v, and w. The resulting div-free
// velocity field, u, overwrites the value of u* in u, v, and w.
//
// phi is an auxiliary function related to the pressure p by the relation:
//
//     new p  = phi
//
// except in the initial projection when
//
//     new p  = old p + phi     (nstep has its initial value -1)
//
// Note: scaling_factor equals dt except when called during initial projection, when it is 1.0
//
void incflo::ApplyProjection(Real time, Real scaling_factor, bool incremental)
{
    BL_PROFILE("incflo::ApplyProjection");

    // If we have dropped the dt substantially for whatever reason, use a different form of the approximate
    // projection that projects (U^*-U^n + dt Gp) rather than (U^* + dt Gp)

    bool proj_for_small_dt = (time > 0.0 && dt < 0.1 * prev_dt);

    if (incflo_verbose > 2)
    {
        if (proj_for_small_dt) {
            amrex::Print() << "Before projection (with small dt modification):" << std::endl;
        } else {
            amrex::Print() << "Before projection:" << std::endl;
        }
        PrintMaxValues(time);
    }

    // Add the ( grad p /ro ) back to u* (note the +dt)
    if (!incremental)
    {
        for(int lev = 0; lev <= finest_level; lev++)
        {
            auto& ld = *m_leveldata[lev];
#ifdef _OPENMP
#pragma omp parallel if (Gpu::notInLaunchRegion())
#endif
            for (MFIter mfi(ld.velocity,TilingIfNotGPU()); mfi.isValid(); ++mfi)
            {
                Box const& bx = mfi.tilebox();
                Array4<Real> const& u = ld.velocity.array(mfi);
                Array4<Real const> const& rho = ld.density.const_array(mfi);
                Array4<Real const> const& gp = ld.gp.const_array(mfi);
                amrex::ParallelFor(bx, [=] AMREX_GPU_DEVICE (int i, int j, int k) noexcept
                {
                    Real soverrho = scaling_factor / rho(i,j,k);
                    u(i,j,k,0) += gp(i,j,k,0) * soverrho;
                    u(i,j,k,1) += gp(i,j,k,1) * soverrho;
                    u(i,j,k,2) += gp(i,j,k,2) * soverrho;
                });
            }
        }
    }

<<<<<<< HEAD
=======
    // Set velocity BCs before projection
    incflo_set_velocity_bcs(time, vel);

>>>>>>> 12ea4764
    // Define "vel" to be U^* - U^n rather than U^*
#if 0
    // xxxxx todo
    if (proj_for_small_dt)
    {
       incflo_set_velocity_bcs(time, vel_o);

       for(int lev = 0; lev <= finest_level; lev++)
          MultiFab::Saxpy(*vel[lev], -1.0, *vel_o[lev], 0, 0, AMREX_SPACEDIM, vel[lev]->nGrow());
    }
#endif

    // Create sigma
    Vector< std::unique_ptr< amrex::MultiFab > >  sigma(finest_level+1);
    for (int lev = 0; lev <= finest_level; ++lev )
    {
        auto const& ld = *m_leveldata[lev];
        sigma[lev].reset(new MultiFab(grids[lev], dmap[lev], 1, 0, MFInfo(), *m_factory[lev]));
#ifdef _OPENMP
#pragma omp parallel if (Gpu::notInLaunchRegion())
#endif
        for (MFIter mfi(*sigma[lev],TilingIfNotGPU()); mfi.isValid(); ++mfi)
        {
            Box const& bx = mfi.tilebox();
            Array4<Real> const& sig = sigma[lev]->array(mfi);
            Array4<Real const> const& rho = ld.density.const_array(mfi);
            amrex::ParallelFor(bx, [=] AMREX_GPU_DEVICE (int i, int j, int k) noexcept
            {
                sig(i,j,k) = scaling_factor / rho(i,j,k);
            });
        }
    }

    // Perform projection
    {
        if (!nodal_projector) {
            auto bclo = get_projection_bclo();
            auto bchi = get_projection_bchi();
#ifdef AMREX_USE_EB
            if (!EBFactory(0).isAllRegular()) {
                Vector<EBFArrayBoxFactory const*> fact(finest_level+1);
                for (int lev = 0; lev <= finest_level; ++lev) {
                    fact[lev] = &(EBFactory(lev));
                }
                nodal_projector.reset(new NodalProjector(Geom(0,finest_level),
                                                         boxArray(0,finest_level),
                                                         DistributionMap(0,finest_level),
                                                         bclo, bchi, fact, LPInfo()));
            } else
#endif
            {
                nodal_projector.reset(new NodalProjector(Geom(0,finest_level),
                                                         boxArray(0,finest_level),
                                                         DistributionMap(0,finest_level),
                                                         bclo, bchi, LPInfo()));
            }
        }

        Vector<MultiFab*> vel;
        for (int lev = 0; lev <= finest_level; ++lev) {
            vel.push_back(&(m_leveldata[lev]->velocity));
            vel[lev]->setBndry(0.0);
            set_inflow_velocity(lev, time, *vel[lev], 1);
        }

        nodal_projector->project(vel, GetVecOfConstPtrs(sigma));
    }

#if 0
    // xxxxx todo
    // Define "vel" to be U^{n+1} rather than (U^{n+1}-U^n)
    if (proj_for_small_dt)
    {
       for(int lev = 0; lev <= finest_level; lev++)
          MultiFab::Saxpy(*vel[lev], 1.0, *vel_o[lev], 0, 0, AMREX_SPACEDIM, vel[lev]->nGrow());
    }
#endif

    // Get phi and fluxes
    auto phi = nodal_projector->getPhi();
    auto gradphi = nodal_projector->getGradPhi();

    for(int lev = 0; lev <= finest_level; lev++)
    {
        auto& ld = *m_leveldata[lev];
#ifdef _OPENMP
#pragma omp parallel if (Gpu::notInLaunchRegion())
#endif
        for (MFIter mfi(ld.gp,TilingIfNotGPU()); mfi.isValid(); ++mfi) {
            Box const& tbx = mfi.tilebox();
            Box const& nbx = mfi.nodaltilebox();
            Array4<Real> const& gp_lev = ld.gp.array(mfi);
            Array4<Real> const& p_lev = ld.p.array(mfi);
            Array4<Real const> const& gp_proj = gradphi[lev]->const_array(mfi);
            Array4<Real const> const& p_proj = phi[lev]->const_array(mfi);
            if (incremental) {
                amrex::ParallelFor(tbx, [=] AMREX_GPU_DEVICE (int i, int j, int k) noexcept
                {
                    gp_lev(i,j,k,0) += gp_proj(i,j,k,0);
                    gp_lev(i,j,k,1) += gp_proj(i,j,k,1);
                    gp_lev(i,j,k,2) += gp_proj(i,j,k,2);
                });
            } else {
                amrex::ParallelFor(tbx, [=] AMREX_GPU_DEVICE (int i, int j, int k) noexcept
                {
                    gp_lev(i,j,k,0) = gp_proj(i,j,k,0);
                    gp_lev(i,j,k,1) = gp_proj(i,j,k,1);
                    gp_lev(i,j,k,2) = gp_proj(i,j,k,2);
                });
            }
        }
    }

    // xxxxx Is this needed? Even if yes, we probably only average down gp (and p?).
    //  AverageDown();

    if(incflo_verbose > 2)
    {
        if (proj_for_small_dt) {
            amrex::Print() << "After  projection (with small dt modification):" << std::endl;
        } else {
            amrex::Print() << "After  projection:" << std::endl;
        }
        PrintMaxValues(time);
    }
}<|MERGE_RESOLUTION|>--- conflicted
+++ resolved
@@ -107,12 +107,6 @@
         }
     }
 
-<<<<<<< HEAD
-=======
-    // Set velocity BCs before projection
-    incflo_set_velocity_bcs(time, vel);
-
->>>>>>> 12ea4764
     // Define "vel" to be U^* - U^n rather than U^*
 #if 0
     // xxxxx todo
