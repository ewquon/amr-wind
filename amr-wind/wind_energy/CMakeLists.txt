target_sources(${amr_wind_lib_name}
  PRIVATE

  ABL.cpp
  ABLStats.cpp
  ABLFieldInit.cpp
  ABLWallFunction.cpp
  ABLFillInflow.cpp
  ABLBoundaryPlane.cpp
  MOData.cpp
<<<<<<< HEAD
  ABLMesoscaleForcing.cpp
  ABLMesoscaleInput.cpp
=======
  ABLFillMPL.cpp
  ABLModulatedPowerLaw.cpp
>>>>>>> 1deef92f
  )

add_subdirectory(actuator)<|MERGE_RESOLUTION|>--- conflicted
+++ resolved
@@ -8,13 +8,10 @@
   ABLFillInflow.cpp
   ABLBoundaryPlane.cpp
   MOData.cpp
-<<<<<<< HEAD
   ABLMesoscaleForcing.cpp
   ABLMesoscaleInput.cpp
-=======
   ABLFillMPL.cpp
   ABLModulatedPowerLaw.cpp
->>>>>>> 1deef92f
   )
 
 add_subdirectory(actuator)