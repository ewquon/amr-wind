#include <limits>
#include "amr-wind/wind_energy/MOData.H"

namespace amr_wind {

/*
 * van der Laan, P., Kelly, M. C., & Sørensen, N. N. (2017). A new k-epsilon
 * model consistent with Monin-Obukhov similarity theory. Wind Energy,
 * 20(3), 479–489. https://doi.org/10.1002/we.2017
 *
 * Consistent with Dyer (1974) formulation from page 57, Chapter 2, Modeling
 * the vertical ABL structure in Modelling of Atmospheric Flow Fields,
 * Demetri P Lalas and Corrado F Ratto, January 1996,
 * https://doi.org/10.1142/2975.
 */

amrex::Real MOData::calc_psi_m(amrex::Real zeta) const
{
    if (zeta > 0) {
        return -gamma_m * zeta;
    }
    amrex::Real x = std::sqrt(std::sqrt(1 - beta_m * zeta));
    return 2.0 * std::log(0.5 * (1.0 + x)) + log(0.5 * (1 + x * x)) -
           2.0 * std::atan(x) + utils::half_pi();
}

amrex::Real MOData::calc_psi_h(amrex::Real zeta) const
{
    if (zeta > 0) {
        return -gamma_h * zeta;
<<<<<<< HEAD
    } else {
        amrex::Real x = std::sqrt(1 - beta_h * zeta);
        return 2.0 * std::log(0.5 * (1 + x));
=======
>>>>>>> 88b75122
    }
    amrex::Real x = std::sqrt(1 - beta_h * zeta);
    return 2.0 * std::log(0.5 * (1 + x));
}

void MOData::update_fluxes(int max_iters)
{
    constexpr amrex::Real eps = 1.0e-16;
    amrex::Real zeta = 0.0;
    amrex::Real utau_iter = 0.0;

    // Initialize variables
    amrex::Real psi_m = 0.0;
    amrex::Real psi_h = 0.0;
    utau = kappa * vmag_mean / (std::log(zref / z0));

    int iter = 0;
    do {
        utau_iter = utau;
        switch (alg_type) {
        case HEAT_FLUX:
            surf_temp = surf_temp_flux * (std::log(zref / z0) - psi_h) /
                            (utau * kappa) +
                        theta_mean;
            break;

        case SURFACE_TEMPERATURE:
            surf_temp_flux = -(theta_mean - surf_temp) * utau * kappa /
                             (std::log(zref / z0) - psi_h);
            break;
        }

        if (std::abs(surf_temp_flux) > eps) {
            // Stable and unstable ABL conditions
            obukhov_len = -utau * utau * utau * theta_mean /
                          (kappa * gravity * surf_temp_flux);
            zeta = zref / obukhov_len;
        } else {
            // Neutral conditions
            obukhov_len = std::numeric_limits<amrex::Real>::max();
            zeta = 0.0;
        }
        psi_m = calc_psi_m(zeta);
        psi_h = calc_psi_h(zeta);
        utau = kappa * vmag_mean / (std::log(zref / z0) - psi_m);
        ++iter;
    } while ((std::abs(utau_iter - utau) > 1e-5) && iter <= max_iters);

    if (iter >= max_iters) {
        amrex::Print()
            << "MOData::update_fluxes: Convergence criteria not met after "
            << max_iters << " iterations"
            << "\nObuhov length = " << obukhov_len << " zeta = " << zeta
            << "\npsi_m = " << psi_m << " psi_h = " << psi_h
            << "\nutau = " << utau << " Tsurf = " << surf_temp
            << " q = " << surf_temp_flux << std::endl;
    }
}

} // namespace amr_wind<|MERGE_RESOLUTION|>--- conflicted
+++ resolved
@@ -28,12 +28,6 @@
 {
     if (zeta > 0) {
         return -gamma_h * zeta;
-<<<<<<< HEAD
-    } else {
-        amrex::Real x = std::sqrt(1 - beta_h * zeta);
-        return 2.0 * std::log(0.5 * (1 + x));
-=======
->>>>>>> 88b75122
     }
     amrex::Real x = std::sqrt(1 - beta_h * zeta);
     return 2.0 * std::log(0.5 * (1 + x));
