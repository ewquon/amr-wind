--- conflicted
+++ resolved
@@ -113,14 +113,12 @@
         const int npts = wdata.num_pts;
         const auto& dx = wdata.dx;
         const auto& chord = wdata.chord;
-<<<<<<< HEAD
 
         bool force_override = false;
         if (wdata.force_override_inp.size() > 0) force_override = true;
-=======
+
         const auto& aflookup = airfoil_lookup<ActTrait>(data);
         const auto& time = data.sim().time();
->>>>>>> ef0a1987
 
         amrex::Real total_lift = 0.0;
         amrex::Real total_drag = 0.0;
