--- conflicted
+++ resolved
@@ -534,11 +534,5 @@
     } else
        fz(i,j,k,n) = my_huge;
   });
-<<<<<<< HEAD
-
-  Gpu::synchronize();
 }
-#endif
-=======
-}
->>>>>>> 0781cf30
+#endif