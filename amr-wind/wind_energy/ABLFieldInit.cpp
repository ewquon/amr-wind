#include <cmath>
#include <string>

#include "amr-wind/wind_energy/ABLFieldInit.H"
#include "amr-wind/utilities/ncutils/nc_interface.H"
#include "AMReX_ParallelDescriptor.H"
#include "amr-wind/utilities/trig_ops.H"
#include "AMReX_Gpu.H"
#include "AMReX_ParmParse.H"

namespace amr_wind {

ABLFieldInit::ABLFieldInit()
{
    amrex::ParmParse pp_abl("ABL");

    if (pp_abl.contains("init_profile")) {
#ifndef AMR_WIND_USE_NETCDF
        amrex::Abort("initialization from profile capability requires NetCDF");
#else
        m_init_uvtheta_profile = true;
        std::string profileFile;
        pp_abl.query("init_profile", profileFile);

<<<<<<< HEAD
        auto ncf = ncutils::NCFile::open_par(
            profileFile, NC_NOWRITE | NC_NETCDF4 | NC_MPIIO,
            amrex::ParallelContext::CommunicatorSub(), MPI_INFO_NULL);

        int num_prof_val = ncf.dim("nheight").len();

        m_theta_heights.resize(num_prof_val);
        m_theta_values.resize(num_prof_val);
        m_u_values.resize(num_prof_val);
        m_v_values.resize(num_prof_val);

        ncf.var("heights").get(m_theta_heights.data());
        ncf.var("theta").get(m_theta_values.data());
        ncf.var("u").get(m_u_values.data());
        ncf.var("v").get(m_v_values.data());

        m_thht_d.resize(num_prof_val);
        m_thvv_d.resize(num_prof_val);

        m_prof_u_d.resize(num_prof_val);
        m_prof_v_d.resize(num_prof_val);

        amrex::Gpu::copy(
            amrex::Gpu::hostToDevice, m_theta_heights.begin(),
            m_theta_heights.end(), m_thht_d.begin());
        amrex::Gpu::copy(
            amrex::Gpu::hostToDevice, m_theta_values.begin(),
            m_theta_values.end(), m_thvv_d.begin());

        amrex::Gpu::copy(
            amrex::Gpu::hostToDevice, m_u_values.begin(), m_u_values.end(),
            m_prof_u_d.begin());
        amrex::Gpu::copy(
            amrex::Gpu::hostToDevice, m_v_values.begin(), m_v_values.end(),
            m_prof_v_d.begin());

#endif
    } else {

        // Temperature variation as a function of height
        pp_abl.getarr("temperature_heights", m_theta_heights);
        pp_abl.getarr("temperature_values", m_theta_values);

        AMREX_ALWAYS_ASSERT(m_theta_heights.size() == m_theta_values.size());
        int num_theta_values = m_theta_heights.size();

        // TODO: Modify this to accept velocity as a function of height
        // Extract velocity field from incflo
        amrex::ParmParse pp_incflo("incflo");
        pp_incflo.getarr("velocity", m_vel);

        m_thht_d.resize(num_theta_values);
        m_thvv_d.resize(num_theta_values);

        amrex::Gpu::copy(
            amrex::Gpu::hostToDevice, m_theta_heights.begin(),
            m_theta_heights.end(), m_thht_d.begin());
        amrex::Gpu::copy(
            amrex::Gpu::hostToDevice, m_theta_values.begin(),
            m_theta_values.end(), m_thvv_d.begin());
    }
=======
    AMREX_ALWAYS_ASSERT(m_theta_heights.size() == m_theta_values.size());
    int num_theta_values = static_cast<int>(m_theta_heights.size());
>>>>>>> 712c7286

    pp_abl.query("perturb_velocity", m_perturb_vel);
    pp_abl.query("perturb_ref_height", m_ref_height);
    pp_abl.query("Uperiods", m_Uperiods);
    pp_abl.query("Vperiods", m_Vperiods);
    pp_abl.query("deltaU", m_deltaU);
    pp_abl.query("deltaV", m_deltaV);

    pp_abl.query("perturb_temperature", m_perturb_theta);
    pp_abl.query("random_gauss_mean", m_theta_gauss_mean);
    pp_abl.query("random_gauss_var", m_theta_gauss_var);
    pp_abl.query("cutoff_height", m_theta_cutoff_height);
    pp_abl.query("theta_amplitude", m_deltaT);

    pp_abl.query("init_tke", m_tke_init);
    pp_abl.query("init_tke_beare_profile", m_tke_init_profile);
    pp_abl.query("init_tke_beare_factor", m_tke_init_factor);
    pp_abl.query("init_tke_cutoff_height", m_tke_cutoff_height);

    pp_abl.query("linear_profile", m_linear_profile);

    pp_abl.query("top_velocity", m_top_vel);
    pp_abl.query("bottom_velocity", m_bottom_vel);

    // TODO: Modify this to accept velocity as a function of height
    amrex::ParmParse pp_incflo("incflo");
    pp_incflo.get("density", m_rho);

    amrex::ParmParse pp_forcing("ABLForcing");
    pp_forcing.query("velocity_timetable", m_vel_timetable);
    if (!m_vel_timetable.empty()) {
        std::ifstream ifh(m_vel_timetable, std::ios::in);
        if (!ifh.good()) {
            amrex::Abort("Cannot find input file: " + m_vel_timetable);
        }
        amrex::Real m_vel_time;
        amrex::Real m_vel_ang;
        ifh >> m_vel_time >> m_vel_speed >> m_vel_ang;
        m_vel_dir = utils::radians(m_vel_ang);
    } else {
        pp_incflo.getarr("velocity", m_vel);
    }
}

void ABLFieldInit::operator()(
    const amrex::Box& vbx,
    const amrex::Geometry& geom,
    const amrex::Array4<amrex::Real>& velocity,
    const amrex::Array4<amrex::Real>& density,
    const amrex::Array4<amrex::Real>& temperature) const
{
    const amrex::Real pi = M_PI;
    const auto& dx = geom.CellSizeArray();
    const auto& problo = geom.ProbLoArray();
    const auto& probhi = geom.ProbHiArray();

    const bool perturb_vel = m_perturb_vel;

    const bool linear_profile = m_linear_profile;

    const amrex::Real rho_init = m_rho;

    const amrex::Real umean =
        !m_vel_timetable.empty() ? m_vel_speed * std::cos(m_vel_dir) : m_vel[0];
    const amrex::Real vmean =
        !m_vel_timetable.empty() ? m_vel_speed * std::sin(m_vel_dir) : m_vel[1];
    const amrex::Real wmean = !m_vel_timetable.empty() ? 0.0 : m_vel[2];

    const amrex::Real top_u_vel = m_top_vel[0];
    const amrex::Real top_v_vel = m_top_vel[1];
    const amrex::Real top_w_vel = m_top_vel[2];

    const amrex::Real bottom_u_vel = m_bottom_vel[0];
    const amrex::Real bottom_v_vel = m_bottom_vel[1];
    const amrex::Real bottom_w_vel = m_bottom_vel[2];

    const amrex::Real aval = m_Uperiods * 2.0 * pi / (probhi[1] - problo[1]);
    const amrex::Real bval = m_Vperiods * 2.0 * pi / (probhi[0] - problo[0]);
    const amrex::Real ufac = m_deltaU * std::exp(0.5) / m_ref_height;
    const amrex::Real vfac = m_deltaV * std::exp(0.5) / m_ref_height;
    const amrex::Real ref_height = m_ref_height;

    const int ntvals = static_cast<int>(m_theta_heights.size());
    const amrex::Real* th = m_thht_d.data();
    const amrex::Real* tv = m_thvv_d.data();

    if (m_init_uvtheta_profile) {

        const amrex::Real* uu = m_prof_u_d.data();
        const amrex::Real* vv = m_prof_v_d.data();

<<<<<<< HEAD
        amrex::ParallelFor(
            vbx, [=] AMREX_GPU_DEVICE(int i, int j, int k) noexcept {
                const amrex::Real x = problo[0] + (i + 0.5) * dx[0];
                const amrex::Real y = problo[1] + (j + 0.5) * dx[1];
                const amrex::Real z = problo[2] + (k + 0.5) * dx[2];
=======
        if (linear_profile) {
            velocity(i, j, k, 0) =
                bottom_u_vel +
                z * (top_u_vel - bottom_u_vel) / (probhi[2] - problo[2]);
            velocity(i, j, k, 1) =
                bottom_v_vel +
                z * (top_v_vel - bottom_v_vel) / (probhi[2] - problo[2]);
            velocity(i, j, k, 2) =
                bottom_w_vel +
                z * (top_w_vel - bottom_w_vel) / (probhi[2] - problo[2]);
        }

        if (perturb_vel) {
            const amrex::Real xl = x - problo[0];
            const amrex::Real yl = y - problo[1];
            const amrex::Real zl = z / ref_height;
            const amrex::Real damp = std::exp(-0.5 * zl * zl);
>>>>>>> 712c7286

                density(i, j, k) = rho_init;
                amrex::Real theta = tv[0];
                amrex::Real umean_prof = uu[0];
                amrex::Real vmean_prof = vv[0];

                for (int iz = 0; iz < ntvals - 1; ++iz) {
                    if ((z > th[iz]) && (z <= th[iz + 1])) {
                        const amrex::Real slope =
                            (tv[iz + 1] - tv[iz]) / (th[iz + 1] - th[iz]);
                        theta = tv[iz] + (z - th[iz]) * slope;

                        const amrex::Real slopeu =
                            (uu[iz + 1] - uu[iz]) / (th[iz + 1] - th[iz]);
                        umean_prof = uu[iz] + (z - th[iz]) * slopeu;

                        const amrex::Real slopev =
                            (vv[iz + 1] - vv[iz]) / (th[iz + 1] - th[iz]);
                        vmean_prof = vv[iz] + (z - th[iz]) * slopev;
                    }
                }

                temperature(i, j, k, 0) += theta;
                velocity(i, j, k, 0) += umean_prof;
                velocity(i, j, k, 1) += vmean_prof;
            });

    } else {

        const amrex::Real umean = m_vel[0];
        const amrex::Real vmean = m_vel[1];
        const amrex::Real wmean = m_vel[2];

        amrex::ParallelFor(
            vbx, [=] AMREX_GPU_DEVICE(int i, int j, int k) noexcept {
                const amrex::Real x = problo[0] + (i + 0.5) * dx[0];
                const amrex::Real y = problo[1] + (j + 0.5) * dx[1];
                const amrex::Real z = problo[2] + (k + 0.5) * dx[2];

                density(i, j, k) = rho_init;
                // Mean velocity field
                velocity(i, j, k, 0) = umean;
                velocity(i, j, k, 1) = vmean;
                velocity(i, j, k, 2) = wmean;

                amrex::Real theta = tv[0];
                for (int iz = 0; iz < ntvals - 1; ++iz) {
                    if ((z > th[iz]) && (z <= th[iz + 1])) {
                        const amrex::Real slope =
                            (tv[iz + 1] - tv[iz]) / (th[iz + 1] - th[iz]);
                        theta = tv[iz] + (z - th[iz]) * slope;
                    }
                }

                temperature(i, j, k, 0) += theta;
            });
    }

    if (perturb_vel) {
        amrex::ParallelFor(
            vbx, [=] AMREX_GPU_DEVICE(int i, int j, int k) noexcept {
                const amrex::Real x = problo[0] + (i + 0.5) * dx[0];
                const amrex::Real y = problo[1] + (j + 0.5) * dx[1];
                const amrex::Real z = problo[2] + (k + 0.5) * dx[2];
                const amrex::Real xl = x - problo[0];
                const amrex::Real yl = y - problo[1];
                const amrex::Real zl = z / ref_height;
                const amrex::Real damp = std::exp(-0.5 * zl * zl);

                velocity(i, j, k, 0) += ufac * damp * z * std::cos(aval * yl);
                velocity(i, j, k, 1) += vfac * damp * z * std::cos(bval * xl);
            });
    }
}

void ABLFieldInit::perturb_temperature(
    const int lev, const amrex::Geometry& geom, Field& temperature) const
{
    /** Perturbations for the temperature field
     *
     */

    const auto& dx = geom.CellSizeArray();
    const auto& problo = geom.ProbLoArray();
    auto& theta_fab = temperature(lev);
    const auto theta_cutoff_height = m_theta_cutoff_height;
    const auto theta_gauss_mean = m_theta_gauss_mean;
    const auto theta_gauss_var = m_theta_gauss_var;
    const auto deltaT = m_deltaT;

#ifdef AMREX_USE_OMP
#pragma omp parallel if (amrex::Gpu::notInLaunchRegion())
#endif
    for (amrex::MFIter mfi(theta_fab, amrex::TilingIfNotGPU()); mfi.isValid();
         ++mfi) {
        const auto& bx = mfi.tilebox();
        const auto& theta = theta_fab.array(mfi);

        amrex::ParallelForRNG(
            bx, [=] AMREX_GPU_DEVICE(
                    int i, int j, int k,
                    const amrex::RandomEngine& engine) noexcept {
                const amrex::Real z = problo[2] + (k + 0.5) * dx[2];
                if (z < theta_cutoff_height) {
                    theta(i, j, k) =
                        deltaT * amrex::RandomNormal(
                                     theta_gauss_mean, theta_gauss_var, engine);
                }
            });
    }
}

//! Initialize sfs tke field at the beginning of the simulation
void ABLFieldInit::init_tke(
    const amrex::Geometry& geom, amrex::MultiFab& tke_fab) const
{
    tke_fab.setVal(m_tke_init);

    if (!m_tke_init_profile) {
        return;
    }

    const auto& dx = geom.CellSizeArray();
    const auto& problo = geom.ProbLoArray();
    const auto tke_cutoff_height = m_tke_cutoff_height;
    const auto tke_init_factor = m_tke_init_factor;

#ifdef AMREX_USE_OMP
#pragma omp parallel if (amrex::Gpu::notInLaunchRegion())
#endif
    for (amrex::MFIter mfi(tke_fab, amrex::TilingIfNotGPU()); mfi.isValid();
         ++mfi) {
        const auto& bx = mfi.tilebox();
        const auto& tke = tke_fab.array(mfi);

        // Profile definition from Beare et al. (2006)
        amrex::ParallelFor(
            bx, [=] AMREX_GPU_DEVICE(int i, int j, int k) noexcept {
                const amrex::Real z = problo[2] + (k + 0.5) * dx[2];

                if (z < tke_cutoff_height) {
                    tke(i, j, k) = tke_init_factor *
                                   std::pow(1. - z / tke_cutoff_height, 3);
                } else {
                    tke(i, j, k) = 1.e-20;
                }
            });
    }
}

} // namespace amr_wind<|MERGE_RESOLUTION|>--- conflicted
+++ resolved
@@ -13,81 +13,23 @@
 ABLFieldInit::ABLFieldInit()
 {
     amrex::ParmParse pp_abl("ABL");
-
     if (pp_abl.contains("init_profile")) {
-#ifndef AMR_WIND_USE_NETCDF
-        amrex::Abort("initialization from profile capability requires NetCDF");
-#else
-        m_init_uvtheta_profile = true;
-        std::string profileFile;
-        pp_abl.query("init_profile", profileFile);
-
-<<<<<<< HEAD
-        auto ncf = ncutils::NCFile::open_par(
-            profileFile, NC_NOWRITE | NC_NETCDF4 | NC_MPIIO,
-            amrex::ParallelContext::CommunicatorSub(), MPI_INFO_NULL);
-
-        int num_prof_val = ncf.dim("nheight").len();
-
-        m_theta_heights.resize(num_prof_val);
-        m_theta_values.resize(num_prof_val);
-        m_u_values.resize(num_prof_val);
-        m_v_values.resize(num_prof_val);
-
-        ncf.var("heights").get(m_theta_heights.data());
-        ncf.var("theta").get(m_theta_values.data());
-        ncf.var("u").get(m_u_values.data());
-        ncf.var("v").get(m_v_values.data());
-
-        m_thht_d.resize(num_prof_val);
-        m_thvv_d.resize(num_prof_val);
-
-        m_prof_u_d.resize(num_prof_val);
-        m_prof_v_d.resize(num_prof_val);
-
-        amrex::Gpu::copy(
-            amrex::Gpu::hostToDevice, m_theta_heights.begin(),
-            m_theta_heights.end(), m_thht_d.begin());
-        amrex::Gpu::copy(
-            amrex::Gpu::hostToDevice, m_theta_values.begin(),
-            m_theta_values.end(), m_thvv_d.begin());
-
-        amrex::Gpu::copy(
-            amrex::Gpu::hostToDevice, m_u_values.begin(), m_u_values.end(),
-            m_prof_u_d.begin());
-        amrex::Gpu::copy(
-            amrex::Gpu::hostToDevice, m_v_values.begin(), m_v_values.end(),
-            m_prof_v_d.begin());
-
-#endif
-    } else {
-
-        // Temperature variation as a function of height
-        pp_abl.getarr("temperature_heights", m_theta_heights);
-        pp_abl.getarr("temperature_values", m_theta_values);
-
-        AMREX_ALWAYS_ASSERT(m_theta_heights.size() == m_theta_values.size());
-        int num_theta_values = m_theta_heights.size();
-
-        // TODO: Modify this to accept velocity as a function of height
-        // Extract velocity field from incflo
-        amrex::ParmParse pp_incflo("incflo");
-        pp_incflo.getarr("velocity", m_vel);
-
-        m_thht_d.resize(num_theta_values);
-        m_thvv_d.resize(num_theta_values);
-
-        amrex::Gpu::copy(
-            amrex::Gpu::hostToDevice, m_theta_heights.begin(),
-            m_theta_heights.end(), m_thht_d.begin());
-        amrex::Gpu::copy(
-            amrex::Gpu::hostToDevice, m_theta_values.begin(),
-            m_theta_values.end(), m_thvv_d.begin());
-    }
-=======
+        initialize_from_netcdf();
+    }
+    else {
+        initialize_from_inputfile();
+    }
+}
+
+void ABLFieldInit::initialize_from_inputfile() {
+    amrex::ParmParse pp_abl("ABL");
+
+    // Temperature variation as a function of height
+    pp_abl.getarr("temperature_heights", m_theta_heights);
+    pp_abl.getarr("temperature_values", m_theta_values);
+
     AMREX_ALWAYS_ASSERT(m_theta_heights.size() == m_theta_values.size());
     int num_theta_values = static_cast<int>(m_theta_heights.size());
->>>>>>> 712c7286
 
     pp_abl.query("perturb_velocity", m_perturb_vel);
     pp_abl.query("perturb_ref_height", m_ref_height);
@@ -130,6 +72,64 @@
     } else {
         pp_incflo.getarr("velocity", m_vel);
     }
+
+    m_thht_d.resize(num_theta_values);
+    m_thvv_d.resize(num_theta_values);
+
+    amrex::Gpu::copy(
+        amrex::Gpu::hostToDevice, m_theta_heights.begin(),
+        m_theta_heights.end(), m_thht_d.begin());
+    amrex::Gpu::copy(
+        amrex::Gpu::hostToDevice, m_theta_values.begin(), m_theta_values.end(),
+        m_thvv_d.begin());
+}
+
+void ABLFieldInit::initialize_from_netcdf() {
+#ifndef AMR_WIND_USE_NETCDF
+    amrex::Abort("initialization from profile capability requires NetCDF");
+#else
+    m_init_uvtheta_profile = true;
+
+    amrex::ParmParse pp_abl("ABL");
+    std::string profileFile;
+    pp_abl.query("init_profile", profileFile);
+
+    auto ncf = ncutils::NCFile::open_par(
+        profileFile, NC_NOWRITE | NC_NETCDF4 | NC_MPIIO,
+        amrex::ParallelContext::CommunicatorSub(), MPI_INFO_NULL);
+
+    int num_prof_val = ncf.dim("nheight").len();
+
+    m_theta_heights.resize(num_prof_val);
+    m_theta_values.resize(num_prof_val);
+    m_u_values.resize(num_prof_val);
+    m_v_values.resize(num_prof_val);
+
+    ncf.var("heights").get(m_theta_heights.data());
+    ncf.var("theta").get(m_theta_values.data());
+    ncf.var("u").get(m_u_values.data());
+    ncf.var("v").get(m_v_values.data());
+
+    m_thht_d.resize(num_prof_val);
+    m_thvv_d.resize(num_prof_val);
+
+    m_prof_u_d.resize(num_prof_val);
+    m_prof_v_d.resize(num_prof_val);
+
+    amrex::Gpu::copy(
+        amrex::Gpu::hostToDevice, m_theta_heights.begin(),
+        m_theta_heights.end(), m_thht_d.begin());
+    amrex::Gpu::copy(
+        amrex::Gpu::hostToDevice, m_theta_values.begin(),
+        m_theta_values.end(), m_thvv_d.begin());
+
+    amrex::Gpu::copy(
+        amrex::Gpu::hostToDevice, m_u_values.begin(), m_u_values.end(),
+        m_prof_u_d.begin());
+    amrex::Gpu::copy(
+        amrex::Gpu::hostToDevice, m_v_values.begin(), m_v_values.end(),
+        m_prof_v_d.begin());
+#endif
 }
 
 void ABLFieldInit::operator()(
@@ -144,138 +144,129 @@
     const auto& problo = geom.ProbLoArray();
     const auto& probhi = geom.ProbHiArray();
 
-    const bool perturb_vel = m_perturb_vel;
-
-    const bool linear_profile = m_linear_profile;
-
     const amrex::Real rho_init = m_rho;
-
-    const amrex::Real umean =
-        !m_vel_timetable.empty() ? m_vel_speed * std::cos(m_vel_dir) : m_vel[0];
-    const amrex::Real vmean =
-        !m_vel_timetable.empty() ? m_vel_speed * std::sin(m_vel_dir) : m_vel[1];
-    const amrex::Real wmean = !m_vel_timetable.empty() ? 0.0 : m_vel[2];
-
-    const amrex::Real top_u_vel = m_top_vel[0];
-    const amrex::Real top_v_vel = m_top_vel[1];
-    const amrex::Real top_w_vel = m_top_vel[2];
-
-    const amrex::Real bottom_u_vel = m_bottom_vel[0];
-    const amrex::Real bottom_v_vel = m_bottom_vel[1];
-    const amrex::Real bottom_w_vel = m_bottom_vel[2];
-
-    const amrex::Real aval = m_Uperiods * 2.0 * pi / (probhi[1] - problo[1]);
-    const amrex::Real bval = m_Vperiods * 2.0 * pi / (probhi[0] - problo[0]);
-    const amrex::Real ufac = m_deltaU * std::exp(0.5) / m_ref_height;
-    const amrex::Real vfac = m_deltaV * std::exp(0.5) / m_ref_height;
-    const amrex::Real ref_height = m_ref_height;
 
     const int ntvals = static_cast<int>(m_theta_heights.size());
     const amrex::Real* th = m_thht_d.data();
     const amrex::Real* tv = m_thvv_d.data();
 
     if (m_init_uvtheta_profile) {
-
+        /* 
+         * Set wind and temperature profiles from netcdf input
+         */
         const amrex::Real* uu = m_prof_u_d.data();
         const amrex::Real* vv = m_prof_v_d.data();
 
-<<<<<<< HEAD
-        amrex::ParallelFor(
-            vbx, [=] AMREX_GPU_DEVICE(int i, int j, int k) noexcept {
-                const amrex::Real x = problo[0] + (i + 0.5) * dx[0];
-                const amrex::Real y = problo[1] + (j + 0.5) * dx[1];
-                const amrex::Real z = problo[2] + (k + 0.5) * dx[2];
-=======
-        if (linear_profile) {
-            velocity(i, j, k, 0) =
-                bottom_u_vel +
-                z * (top_u_vel - bottom_u_vel) / (probhi[2] - problo[2]);
-            velocity(i, j, k, 1) =
-                bottom_v_vel +
-                z * (top_v_vel - bottom_v_vel) / (probhi[2] - problo[2]);
-            velocity(i, j, k, 2) =
-                bottom_w_vel +
-                z * (top_w_vel - bottom_w_vel) / (probhi[2] - problo[2]);
-        }
-
-        if (perturb_vel) {
+        amrex::ParallelFor(vbx,
+                [=] AMREX_GPU_DEVICE(int i, int j, int k) noexcept {
+            const amrex::Real x = problo[0] + (i + 0.5) * dx[0];
+            const amrex::Real y = problo[1] + (j + 0.5) * dx[1];
+            const amrex::Real z = problo[2] + (k + 0.5) * dx[2];
+
+            density(i, j, k) = rho_init;
+            amrex::Real theta = tv[0];
+            amrex::Real umean_prof = uu[0];
+            amrex::Real vmean_prof = vv[0];
+
+            for (int iz = 0; iz < ntvals - 1; ++iz) {
+                if ((z > th[iz]) && (z <= th[iz + 1])) {
+                    const amrex::Real slope =
+                        (tv[iz + 1] - tv[iz]) / (th[iz + 1] - th[iz]);
+                    theta = tv[iz] + (z - th[iz]) * slope;
+
+                    const amrex::Real slopeu =
+                        (uu[iz + 1] - uu[iz]) / (th[iz + 1] - th[iz]);
+                    umean_prof = uu[iz] + (z - th[iz]) * slopeu;
+
+                    const amrex::Real slopev =
+                        (vv[iz + 1] - vv[iz]) / (th[iz + 1] - th[iz]);
+                    vmean_prof = vv[iz] + (z - th[iz]) * slopev;
+                }
+            }
+
+            temperature(i, j, k, 0) += theta;
+            velocity(i, j, k, 0) += umean_prof;
+            velocity(i, j, k, 1) += vmean_prof;
+        });
+    } else {
+        /* 
+         * Set uniform/linear wind profile with specified temperature profile
+         */
+        const bool linear_profile = m_linear_profile;
+
+        const amrex::Real umean =
+            !m_vel_timetable.empty() ? m_vel_speed * std::cos(m_vel_dir) : m_vel[0];
+        const amrex::Real vmean =
+            !m_vel_timetable.empty() ? m_vel_speed * std::sin(m_vel_dir) : m_vel[1];
+        const amrex::Real wmean = !m_vel_timetable.empty() ? 0.0 : m_vel[2];
+
+        const amrex::Real top_u_vel = m_top_vel[0];
+        const amrex::Real top_v_vel = m_top_vel[1];
+        const amrex::Real top_w_vel = m_top_vel[2];
+
+        const amrex::Real bottom_u_vel = m_bottom_vel[0];
+        const amrex::Real bottom_v_vel = m_bottom_vel[1];
+        const amrex::Real bottom_w_vel = m_bottom_vel[2];
+
+        amrex::ParallelFor(vbx,
+                [=] AMREX_GPU_DEVICE(int i, int j, int k) noexcept {
+            const amrex::Real x = problo[0] + (i + 0.5) * dx[0];
+            const amrex::Real y = problo[1] + (j + 0.5) * dx[1];
+            const amrex::Real z = problo[2] + (k + 0.5) * dx[2];
+
+            density(i, j, k) = rho_init;
+            // Mean velocity field
+            velocity(i, j, k, 0) = umean;
+            velocity(i, j, k, 1) = vmean;
+            velocity(i, j, k, 2) = wmean;
+
+            amrex::Real theta = tv[0];
+            for (int iz = 0; iz < ntvals - 1; ++iz) {
+                if ((z > th[iz]) && (z <= th[iz + 1])) {
+                    const amrex::Real slope =
+                        (tv[iz + 1] - tv[iz]) / (th[iz + 1] - th[iz]);
+                    theta = tv[iz] + (z - th[iz]) * slope;
+                }
+            }
+
+            temperature(i, j, k, 0) += theta;
+
+            if (linear_profile) {
+                velocity(i, j, k, 0) =
+                    bottom_u_vel +
+                    z * (top_u_vel - bottom_u_vel) / (probhi[2] - problo[2]);
+                velocity(i, j, k, 1) =
+                    bottom_v_vel +
+                    z * (top_v_vel - bottom_v_vel) / (probhi[2] - problo[2]);
+                velocity(i, j, k, 2) =
+                    bottom_w_vel +
+                    z * (top_w_vel - bottom_w_vel) / (probhi[2] - problo[2]);
+            }
+        });
+    }
+
+    // velocity perturbations may be added on top of the simple wind profiles
+    // specified in the input file or the general profiles from a netcdf input
+    if (m_perturb_vel) {
+        const amrex::Real aval = m_Uperiods * 2.0 * pi / (probhi[1] - problo[1]);
+        const amrex::Real bval = m_Vperiods * 2.0 * pi / (probhi[0] - problo[0]);
+        const amrex::Real ufac = m_deltaU * std::exp(0.5) / m_ref_height;
+        const amrex::Real vfac = m_deltaV * std::exp(0.5) / m_ref_height;
+        const amrex::Real ref_height = m_ref_height;
+
+        amrex::ParallelFor(vbx,
+                [=] AMREX_GPU_DEVICE(int i, int j, int k) noexcept {
+            const amrex::Real x = problo[0] + (i + 0.5) * dx[0];
+            const amrex::Real y = problo[1] + (j + 0.5) * dx[1];
+            const amrex::Real z = problo[2] + (k + 0.5) * dx[2];
             const amrex::Real xl = x - problo[0];
             const amrex::Real yl = y - problo[1];
             const amrex::Real zl = z / ref_height;
             const amrex::Real damp = std::exp(-0.5 * zl * zl);
->>>>>>> 712c7286
-
-                density(i, j, k) = rho_init;
-                amrex::Real theta = tv[0];
-                amrex::Real umean_prof = uu[0];
-                amrex::Real vmean_prof = vv[0];
-
-                for (int iz = 0; iz < ntvals - 1; ++iz) {
-                    if ((z > th[iz]) && (z <= th[iz + 1])) {
-                        const amrex::Real slope =
-                            (tv[iz + 1] - tv[iz]) / (th[iz + 1] - th[iz]);
-                        theta = tv[iz] + (z - th[iz]) * slope;
-
-                        const amrex::Real slopeu =
-                            (uu[iz + 1] - uu[iz]) / (th[iz + 1] - th[iz]);
-                        umean_prof = uu[iz] + (z - th[iz]) * slopeu;
-
-                        const amrex::Real slopev =
-                            (vv[iz + 1] - vv[iz]) / (th[iz + 1] - th[iz]);
-                        vmean_prof = vv[iz] + (z - th[iz]) * slopev;
-                    }
-                }
-
-                temperature(i, j, k, 0) += theta;
-                velocity(i, j, k, 0) += umean_prof;
-                velocity(i, j, k, 1) += vmean_prof;
-            });
-
-    } else {
-
-        const amrex::Real umean = m_vel[0];
-        const amrex::Real vmean = m_vel[1];
-        const amrex::Real wmean = m_vel[2];
-
-        amrex::ParallelFor(
-            vbx, [=] AMREX_GPU_DEVICE(int i, int j, int k) noexcept {
-                const amrex::Real x = problo[0] + (i + 0.5) * dx[0];
-                const amrex::Real y = problo[1] + (j + 0.5) * dx[1];
-                const amrex::Real z = problo[2] + (k + 0.5) * dx[2];
-
-                density(i, j, k) = rho_init;
-                // Mean velocity field
-                velocity(i, j, k, 0) = umean;
-                velocity(i, j, k, 1) = vmean;
-                velocity(i, j, k, 2) = wmean;
-
-                amrex::Real theta = tv[0];
-                for (int iz = 0; iz < ntvals - 1; ++iz) {
-                    if ((z > th[iz]) && (z <= th[iz + 1])) {
-                        const amrex::Real slope =
-                            (tv[iz + 1] - tv[iz]) / (th[iz + 1] - th[iz]);
-                        theta = tv[iz] + (z - th[iz]) * slope;
-                    }
-                }
-
-                temperature(i, j, k, 0) += theta;
-            });
-    }
-
-    if (perturb_vel) {
-        amrex::ParallelFor(
-            vbx, [=] AMREX_GPU_DEVICE(int i, int j, int k) noexcept {
-                const amrex::Real x = problo[0] + (i + 0.5) * dx[0];
-                const amrex::Real y = problo[1] + (j + 0.5) * dx[1];
-                const amrex::Real z = problo[2] + (k + 0.5) * dx[2];
-                const amrex::Real xl = x - problo[0];
-                const amrex::Real yl = y - problo[1];
-                const amrex::Real zl = z / ref_height;
-                const amrex::Real damp = std::exp(-0.5 * zl * zl);
-
-                velocity(i, j, k, 0) += ufac * damp * z * std::cos(aval * yl);
-                velocity(i, j, k, 1) += vfac * damp * z * std::cos(bval * xl);
-            });
+
+            velocity(i, j, k, 0) += ufac * damp * z * std::cos(aval * yl);
+            velocity(i, j, k, 1) += vfac * damp * z * std::cos(bval * xl);
+        });
     }
 }
 
