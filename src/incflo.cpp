
#include <incflo.H>
#include <derive_F.H>

// Need this for TagCutCells
#ifdef AMREX_USE_EB
#include <AMReX_EBAmrUtil.H>
#endif

// Define unit vectors for easily convert indices
amrex::IntVect incflo::e_x(1,0,0);
amrex::IntVect incflo::e_y(0,1,0);
amrex::IntVect incflo::e_z(0,0,1);

int incflo::nlev  = 1;
int incflo::ntrac = 1;

DiffusionType incflo::m_diff_type = DiffusionType::Implicit;

// Constructor
// Note that geometry on all levels has already been defined in the AmrCore constructor,
// which the incflo class inherits from.
incflo::incflo()
  : m_bc_u(2*AMREX_SPACEDIM+1, 0)
  , m_bc_v(2*AMREX_SPACEDIM+1, 0)
  , m_bc_w(2*AMREX_SPACEDIM+1, 0)
  , m_bc_r(2*AMREX_SPACEDIM+1, 0)
  , m_bc_t(2*AMREX_SPACEDIM+1, 0)
  , m_bc_p(2*AMREX_SPACEDIM+1, 0)
{
    // NOTE: Geometry on all levels has just been defined in the AmrCore
    // constructor. No valid BoxArray and DistributionMapping have been defined.
    // But the arrays for them have been resized.

    /****************************************************************************
     *                                                                          *
     * Set max number of levels (nlevs)                                         *
     *                                                                          *
     ***************************************************************************/
    nlev = maxLevel() + 1;
    amrex::Print() << "Number of levels: " << nlev << std::endl;

    // Read inputs file using ParmParse
    ReadParameters();

    // Initialize memory for data-array internals
    ResizeArrays();

    // Allocate the arrays for each face that will hold the bcs
    MakeBCArrays();

#ifdef AMREX_USE_EB
    // This is needed before initializing level MultiFabs: ebfactories should
    // not change after the eb-dependent MultiFabs are allocated.
    MakeEBGeometry();
#endif
}

incflo::~incflo(){};

void incflo::InitData()
{
    BL_PROFILE("incflo::InitData()");

    // Either init from scratch or from the checkpoint file
    // In both cases, we call MakeNewLevelFromScratch():
    // - Set BA and DM
    // - Allocate arrays for level
    int restart_flag = 0;
    if(restart_file.empty())
    {
        // This tells the AmrMesh class not to iterate when creating the initial
        // grid hierarchy
        SetIterateToFalse();

        // This tells the Cluster routine to use the new chopping routine which
        // rejects cuts if they don't improve the efficiency
        SetUseNewChop();

        // This is an AmrCore member function which recursively makes new levels
        InitFromScratch(cur_time);
    }
    else
    {
        // Read starting configuration from chk file.
        ReadCheckpointFile();
        restart_flag = 1;
    }

    // Post-initialisation step
    // - Set BC types
    // - Initialize diffusive and projection operators
    // - Fill boundaries
    // - Create instance of MAC projection class
    // - Apply initial conditions
    // - Project initial velocity to make divergence free
    // - Perform dummy iterations to find pressure distribution
    PostInit(restart_flag);

    // Plot initial distribution
    if((plot_int > 0 || plot_per_exact > 0 || plot_per_approx > 0) && !restart_flag)
    {
        WritePlotFile();
        last_plt = 0;
    }
    if(KE_int > 0 && !restart_flag)
    {
        amrex::Print() << "Time, Kinetic Energy: " << cur_time << ", " << ComputeKineticEnergy() << std::endl;
    }

    ParmParse pp("incflo");
    bool write_eb_surface = 0;
    pp.query("write_eb_surface", write_eb_surface);

#ifdef AMREX_USE_EB
    if (write_eb_surface)
    {
        amrex::Print() << "Writing the geometry to a vtp file.\n" << std::endl;
        WriteMyEBSurface();
    }
#endif
}

BoxArray incflo::MakeBaseGrids () const
{
    BoxArray ba(geom[0].Domain());

    ba.maxSize(max_grid_size[0]);

    // We only call ChopGrids if dividing up the grid using max_grid_size didn't
    //    create enough grids to have at least one grid per processor.
    // This option is controlled by "refine_grid_layout" which defaults to true.

    if ( refine_grid_layout &&
         ba.size() < ParallelDescriptor::NProcs() ){
        ChopGrids(geom[0].Domain(), ba, ParallelDescriptor::NProcs());
    }

    if (ba == grids[0]) {
        ba = grids[0];  // to avoid dupliates
    }
    amrex::Print() << "In MakeBaseGrids: BA HAS " << ba.size() << " GRIDS " << std::endl;
    return ba;
}


void incflo::ChopGrids (const Box& domain, BoxArray& ba, int target_size) const
{
    if ( ParallelDescriptor::IOProcessor() )
       amrex::Warning("Using max_grid_size only did not make enough grids for the number of processors");

    // Here we hard-wire the maximum number of times we divide the boxes.
    int max_div = 10;

    // Here we hard-wire the minimum size in any one direction the boxes can be
    int min_grid_size = 4;

    IntVect chunk(domain.length(0),domain.length(1),domain.length(2));

    int j;
    for (int cnt = 1; cnt <= max_div; ++cnt)
    {
        if (chunk[0] >= chunk[1] && chunk[0] >= chunk[2])
        {
            j = 0;
        }
        else if (chunk[1] >= chunk[0] && chunk[1] >= chunk[2])
        {
            j = 1;
        }
        else if (chunk[2] >= chunk[0] && chunk[2] >= chunk[1])
        {
            j = 2;
        }
        chunk[j] /= 2;

        if (chunk[j] >= min_grid_size)
        {
            ba.maxSize(chunk);
        }
        else
        {
            // chunk[j] was the biggest chunk -- if this is too small then we're done
            if ( ParallelDescriptor::IOProcessor() )
               amrex::Warning("ChopGrids was unable to make enough grids for the number of processors");
            return;
        }

        // Test if we now have enough grids
        if (ba.size() >= target_size) return;
    }
}
void incflo::Evolve()
{
    BL_PROFILE("incflo::Evolve()");

    bool do_not_evolve = ((max_step == 0) || ((stop_time >= 0.) && (cur_time > stop_time)) ||
   					     ((stop_time <= 0.) && (max_step <= 0))) && !steady_state;

    while(!do_not_evolve)
    {
        // TODO: Necessary for dynamic meshing
        /* if (regrid_int > 0)
        {
            // Make sure we don't regrid on max_level
            for (int lev = 0; lev < max_level; ++lev)
            {
                // regrid is a member function of AmrCore
                if (nstep % regrid_int == 0)
                {
                    regrid(lev, time);
                    incflo_setup_solvers();
                }
         
            }
         
            if (nstep % regrid_int == 0)
            {
              setup_level_mask();
            }
         
        }*/

        // Advance to time t + dt
        Advance();
        nstep++;
        cur_time += dt;

<<<<<<< HEAD
        if(probtype==35) spatially_average_quantities_down(true);
        
        // Write plot and checkpoint files
        if((plot_int > 0 && (nstep % plot_int == 0)) ||
           (plot_per > 0 && (std::abs(remainder(cur_time, plot_per)) < 1.e-12)))
=======
        if (writeNow())
>>>>>>> 0f4ef07e
        {
            WritePlotFile();
            last_plt = nstep;
        }

        if(check_int > 0 && (nstep % check_int == 0))
        {
            WriteCheckPointFile();
            last_chk = nstep;
        }
        
        if(KE_int > 0 && (nstep % KE_int == 0))
        {
            amrex::Print() << "Time, Kinetic Energy: " << cur_time << ", " << ComputeKineticEnergy() << std::endl;
        }

        // Mechanism to terminate incflo normally.
        do_not_evolve = (steady_state && SteadyStateReached()) ||
                        ((stop_time > 0. && (cur_time >= stop_time - 1.e-12 * dt)) ||
                         (max_step >= 0 && nstep >= max_step));
    }

	// Output at the final time
    if( check_int > 0                                               && nstep != last_chk) WriteCheckPointFile();
    if( (plot_int > 0 || plot_per_exact > 0 || plot_per_approx > 0) && nstep != last_plt) WritePlotFile();
}

// tag cells for refinement
// overrides the pure virtual function in AmrCore
void incflo::ErrorEst(int lev,
                      TagBoxArray& tags,
                      Real time,
                      int ngrow)
{
    BL_PROFILE("incflo::ErrorEst()");

    const char   tagval = TagBox::SET;
    const char clearval = TagBox::CLEAR;

#ifdef AMREX_USE_EB
    auto const& factory = dynamic_cast<EBFArrayBoxFactory const&>(vel[lev]->Factory());
    auto const& flags = factory.getMultiEBCellFlagFab();
#endif

    const Real* dx      = geom[lev].CellSize();
    const Real* prob_lo = geom[lev].ProbLo();

#ifdef _OPENMP
#pragma omp parallel
#endif
    for (MFIter mfi(*vel[lev],true); mfi.isValid(); ++mfi)
    {
#ifdef AMREX_USE_EB
        const Box& bx  = mfi.tilebox();
        const auto& flag = flags[mfi];
        const FabType typ = flag.getType(bx);
        if (typ != FabType::covered)
        {
            TagBox&     tagfab  = tags[mfi];

            // tag cells for refinement
            state_error(BL_TO_FORTRAN_BOX(bx),
                        BL_TO_FORTRAN_ANYD(tagfab),
                        BL_TO_FORTRAN_ANYD((ebfactory[lev]->getVolFrac())[mfi]),
                        &tagval, &clearval,
                        AMREX_ZFILL(dx), AMREX_ZFILL(prob_lo), &time);
        }
#else
            TagBox&     tagfab  = tags[mfi];

            // tag cells for refinement
//          state_error(BL_TO_FORTRAN_BOX(bx),
//                      BL_TO_FORTRAN_ANYD(tagfab),
//                      BL_TO_FORTRAN_ANYD((ebfactory[lev]->getVolFrac())[mfi]),
//                      &tagval, &clearval,
//                      AMREX_ZFILL(dx), AMREX_ZFILL(prob_lo), &time);
#endif
    }

#ifdef AMREX_USE_EB
    refine_cutcells = true;
    // Refine on cut cells
    if (refine_cutcells)
    {
        amrex::TagCutCells(tags, *vel[lev]);
    }
#endif
}

// Make a new level from scratch using provided BoxArray and DistributionMapping.
// Only used during initialization.
// overrides the pure virtual function in AmrCore
void incflo::MakeNewLevelFromScratch(int lev,
                                     Real time,
                                     const BoxArray& new_grids,
                                     const DistributionMapping& new_dmap)
{
    BL_PROFILE("incflo::MakeNewLevelFromScratch()");

    if(incflo_verbose > 0)
    {
        amrex::Print() << "Making new level " << lev << std::endl;
        amrex::Print() << "with BoxArray " << new_grids << std::endl;
    }

	SetBoxArray(lev, new_grids);
	SetDistributionMap(lev, new_dmap);

	// Allocate the fluid data, NOTE: this depends on the ebfactories.
    AllocateArrays(lev);
}

// Make a new level using provided BoxArray and DistributionMapping and
// fill with interpolated coarse level data.
// overrides the pure virtual function in AmrCore
void incflo::MakeNewLevelFromCoarse (int lev,
                                     Real time,
                                     const BoxArray& ba,
                                     const DistributionMapping& dm)
{
    BL_PROFILE("incflo::MakeNewLevelFromCoarse()");

    amrex::Print() << "ABORT: incflo::MakeNewLevelFromCoarse() not yet implemented. " << std::endl;
    amrex::Abort();
}

// Remake an existing level using provided BoxArray and DistributionMapping and
// fill with existing fine and coarse data.
// overrides the pure virtual function in AmrCore
void incflo::RemakeLevel (int lev, Real time, const BoxArray& ba,
			 const DistributionMapping& dm)
{
    BL_PROFILE("incflo::RemakeLevel()");

    amrex::Print() << "ABORT: incflo::RemakeLevel() not yet implemented. " << std::endl;
    amrex::Abort();
}

// Delete level data
// overrides the pure virtual function in AmrCore
void incflo::ClearLevel (int lev)
{
    BL_PROFILE("incflo::ClearLevel()");

    amrex::Print() << "ABORT: incflo::ClearLevel() not yet implemented. " << std::endl;
    amrex::Abort();
}

// Set covered coarse cells to be the average of overlying fine cells
// TODO: Move somewhere else, for example setup/incflo_arrays.cpp
void incflo::AverageDown()
{
    BL_PROFILE("incflo::AverageDown()");

    for (int lev = finest_level - 1; lev >= 0; --lev)
    {
        AverageDownTo(lev);
    }
}

void incflo::AverageDownTo(int crse_lev)
{
    BL_PROFILE("incflo::AverageDownTo()");

    IntVect rr = refRatio(crse_lev);

#ifdef AMREX_USE_EB
    amrex::EB_average_down(*vel[crse_lev+1],        *vel[crse_lev],        0, AMREX_SPACEDIM, rr);
    amrex::EB_average_down( *gp[crse_lev+1],         *gp[crse_lev],        0, AMREX_SPACEDIM, rr);

    if (!constant_density)
       amrex::EB_average_down(*density[crse_lev+1], *density[crse_lev],    0, 1, rr);

    if (advect_tracer)
       amrex::EB_average_down(*tracer[crse_lev+1],  *tracer[crse_lev],     0, ntrac, rr);

    amrex::EB_average_down(*eta[crse_lev+1],        *eta[crse_lev],        0, 1, rr);
    amrex::EB_average_down(*strainrate[crse_lev+1], *strainrate[crse_lev], 0, 1, rr);
    amrex::EB_average_down(*vort[crse_lev+1],       *vort[crse_lev],       0, 1, rr);
#else
    amrex::average_down(*vel[crse_lev+1],        *vel[crse_lev],        0, AMREX_SPACEDIM, rr);
    amrex::average_down( *gp[crse_lev+1],         *gp[crse_lev],        0, AMREX_SPACEDIM, rr);

    if (!constant_density)
       amrex::average_down(*density[crse_lev+1], *density[crse_lev],    0, 1, rr);

    if (advect_tracer)
       amrex::average_down(*tracer[crse_lev+1],  *tracer[crse_lev],     0, ntrac, rr);

    amrex::average_down(*eta[crse_lev+1],        *eta[crse_lev],        0, 1, rr);
    amrex::average_down(*strainrate[crse_lev+1], *strainrate[crse_lev], 0, 1, rr);
    amrex::average_down(*vort[crse_lev+1],       *vort[crse_lev],       0, 1, rr);
#endif
}

bool
incflo::writeNow()
{
    bool write_now = false;

    if ( plot_int > 0 && (nstep % plot_int == 0) ) 
        write_now = true;

    else if ( plot_per_exact  > 0 && (std::abs(remainder(cur_time, plot_per_exact)) < 1.e-12) ) 
        write_now = true;

    else if (plot_per_approx > 0.0)
    {
        // Check to see if we've crossed a plot_per_approx interval by comparing
        // the number of intervals that have elapsed for both the current
        // time and the time at the beginning of this timestep.

        int num_per_old = (cur_time-dt) / plot_per_approx;
        int num_per_new = (cur_time   ) / plot_per_approx;

        // Before using these, however, we must test for the case where we're
        // within machine epsilon of the next interval. In that case, increment
        // the counter, because we have indeed reached the next plot_per_approx interval
        // at this point.

        const Real eps = std::numeric_limits<Real>::epsilon() * 10.0 * std::abs(cur_time);
        const Real next_plot_time = (num_per_old + 1) * plot_per_approx;

        if ((num_per_new == num_per_old) && std::abs(cur_time - next_plot_time) <= eps)
        {
            num_per_new += 1;
        }

        // Similarly, we have to account for the case where the old time is within
        // machine epsilon of the beginning of this interval, so that we don't double
        // count that time threshold -- we already plotted at that time on the last timestep.

        if ((num_per_new != num_per_old) && std::abs((cur_time - dt) - next_plot_time) <= eps)
            num_per_old += 1;

        if (num_per_old != num_per_new)
            write_now = true;
    }

    return write_now;
}<|MERGE_RESOLUTION|>--- conflicted
+++ resolved
@@ -226,15 +226,9 @@
         nstep++;
         cur_time += dt;
 
-<<<<<<< HEAD
         if(probtype==35) spatially_average_quantities_down(true);
         
-        // Write plot and checkpoint files
-        if((plot_int > 0 && (nstep % plot_int == 0)) ||
-           (plot_per > 0 && (std::abs(remainder(cur_time, plot_per)) < 1.e-12)))
-=======
         if (writeNow())
->>>>>>> 0f4ef07e
         {
             WritePlotFile();
             last_plt = nstep;
