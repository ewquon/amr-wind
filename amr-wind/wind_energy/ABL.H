#ifndef ABL_H
#define ABL_H

#include <memory>

#include "amr-wind/core/Physics.H"
#include "amr-wind/wind_energy/ABLFieldInit.H"
#include "amr-wind/wind_energy/ABLWallFunction.H"
#include "amr-wind/wind_energy/ABLBoundaryPlane.H"
#include "amr-wind/core/SimTime.H"
#include "amr-wind/utilities/FieldPlaneAveraging.H"
#include "amr-wind/wind_energy/ABLStatsBase.H"

/**
 *  \defgroup wind Wind energy modeling
 *  Wind energy modeling
 *
 *  This group documents all the wind-energy related physics models available in
 *  AMR-Wind
 *
 *  \ingroup physics
 */

/**
 *  \defgroup we_abl ABL
 *  Atmospheric boundary layer (ABL) modeling
 *
 *  \ingroup wind
 */

class incflo;

namespace amr_wind {

class ABLWRFfile;

namespace pde {
namespace icns {
class ABLForcing;
class ABLMeanBoussinesq;
class ABLWrfForcingMom;
} // namespace icns
namespace temperature {
  class ABLWrfForcingTemp;
}
} // namespace pde

/** Atmospheric Boundary Layer physics
 *  \ingroup we_abl
 *
 *  This class implements the necessary code to simulation atmospheric boundary
 *  layers with AMR-Wind. It reads the namespace `ABL` from the input file to
 *  determine how the initial conditions are generated. At each timestep it
 *  performs plane averages to collect statistics as well as set the necessary
 *  data to be used by wall models as well as any ABLForcing terms that might be
 *  active.
 *
 *  \sa ABLFieldInit, ABLWallFunction, FieldPlaneAveraging, ABLBoundaryPlane
 */
class ABL : public Physics::Register<ABL>
{
public:
    static std::string identifier() { return "ABL"; }

    explicit ABL(CFDSim& sim);

    ~ABL() override;

    const ABLWallFunction& abl_wall_function() const { return m_abl_wall_func; }

    void post_init_actions() override;

    void post_regrid_actions() override {}

    void initialize_fields(int level, const amrex::Geometry& geom) override;

    void pre_advance_work() override;

    void post_advance_work() override;

    void register_forcing_term(pde::icns::ABLForcing* forcing) const
    {
        m_abl_forcing = forcing;
    }

    void register_mean_boussinesq_term(pde::icns::ABLMeanBoussinesq* term) const
    {
        m_abl_mean_bous = term;
    }
    void register_mean_wrf_forcing(pde::icns::ABLWrfForcingMom* forcing) const
    {
        m_abl_wrf_forcing = forcing;
    }
    void register_wrf_temp_forcing(pde::temperature::ABLWrfForcingTemp* forcing) const
    {
        m_abl_wrf_theta_forcing = forcing;
    }

    const ABLBoundaryPlane& bndry_plane() const { return *m_bndry_plane; }

    //! Return the ABL statistics calculator
    const ABLStatsBase& abl_statistics() const { return *m_stats; }

    const ABLWRFfile& abl_wrf_file() const { return *m_wrf_file; }

private:
    const CFDSim& m_sim;

    Field& m_velocity;
    Field& m_mueff;
    Field& m_density;
    Field* m_temperature{nullptr};
    Field* m_tke{nullptr};
    Field* m_sdr{nullptr};

    ABLWallFunction m_abl_wall_func;

    //! ABL field initializer instance
    std::unique_ptr<ABLFieldInit> m_field_init;

    //! ABL boundary plane instance
    std::unique_ptr<ABLBoundaryPlane> m_bndry_plane;

    //! Reference to ABL forcing term if present
    mutable pde::icns::ABLForcing* m_abl_forcing{nullptr};

    //! ABL integrated statistics object
    std::unique_ptr<ABLStatsBase> m_stats;

    mutable pde::icns::ABLMeanBoussinesq* m_abl_mean_bous{nullptr};

<<<<<<< HEAD
    mutable pde::icns::ABLWrfForcingMom* m_abl_wrf_forcing{nullptr};

    mutable pde::temperature::ABLWrfForcingTemp* m_abl_wrf_theta_forcing{nullptr};

    std::unique_ptr<ABLWRFfile> m_wrf_file;

=======
    //! Default value set based on https://turbmodels.larc.nasa.gov/sst.html
    amrex::Real m_init_sdr{25.0};

    //! Hybrid RANS-LES with Nalu-wind
    bool m_hybrid_rl{false};
>>>>>>> 88b75122
};

} // namespace amr_wind

#endif /* ABL_H */<|MERGE_RESOLUTION|>--- conflicted
+++ resolved
@@ -129,20 +129,16 @@
 
     mutable pde::icns::ABLMeanBoussinesq* m_abl_mean_bous{nullptr};
 
-<<<<<<< HEAD
     mutable pde::icns::ABLWrfForcingMom* m_abl_wrf_forcing{nullptr};
-
     mutable pde::temperature::ABLWrfForcingTemp* m_abl_wrf_theta_forcing{nullptr};
 
     std::unique_ptr<ABLWRFfile> m_wrf_file;
 
-=======
     //! Default value set based on https://turbmodels.larc.nasa.gov/sst.html
     amrex::Real m_init_sdr{25.0};
 
     //! Hybrid RANS-LES with Nalu-wind
     bool m_hybrid_rl{false};
->>>>>>> 88b75122
 };
 
 } // namespace amr_wind
