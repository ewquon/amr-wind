--- conflicted
+++ resolved
@@ -48,29 +48,4 @@
 
 void incflo::MakeBCArrays()
 {
-<<<<<<< HEAD
-=======
-    for(int lev = 0; lev <= max_level; lev++)
-    {
-        // Define and allocate the integer MultiFab that is the outside adjacent cells of the
-        // problem domain.
-        Box domainx(geom[lev].Domain());
-        domainx.grow(1, nghost);
-        domainx.grow(2, nghost);
-        Box box_ilo = amrex::adjCellLo(domainx, 0, 1);
-        Box box_ihi = amrex::adjCellHi(domainx, 0, 1);
-
-        Box domainy(geom[lev].Domain());
-        domainy.grow(0, nghost);
-        domainy.grow(2, nghost);
-        Box box_jlo = amrex::adjCellLo(domainy, 1, 1);
-        Box box_jhi = amrex::adjCellHi(domainy, 1, 1);
-
-        Box domainz(geom[lev].Domain());
-        domainz.grow(0, nghost);
-        domainz.grow(1, nghost);
-        Box box_klo = amrex::adjCellLo(domainz, 2, 1);
-        Box box_khi = amrex::adjCellHi(domainz, 2, 1);
->>>>>>> 12ea4764
-
 }
