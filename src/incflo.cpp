
#include <incflo.H>

// Need this for TagCutCells
#ifdef AMREX_USE_EB
#include <AMReX_EBAmrUtil.H>
#endif

using namespace amrex;

incflo::incflo ()
{
    // NOTE: Geometry on all levels has just been defined in the AmrCore
    // constructor. No valid BoxArray and DistributionMapping have been defined.
    // But the arrays for them have been resized.

    // Read inputs file using ParmParse
    ReadParameters();

#ifdef AMREX_USE_EB
    // This is needed before initializing level MultiFab
    MakeEBGeometry();
#endif

    // Initialize memory for data-array internals
    ResizeArrays();

    init_bcs();

    init_advection();

    set_background_pressure();
}

incflo::~incflo ()
{}

void incflo::InitData ()
{
    BL_PROFILE("incflo::InitData()");

    int restart_flag = 0;
    if(m_restart_file.empty())
    {
        // This tells the AmrMesh class not to iterate when creating the initial
        // grid hierarchy
        // SetIterateToFalse();

        // This tells the Cluster routine to use the new chopping routine which
        // rejects cuts if they don't improve the efficiency
        SetUseNewChop();

        // This is an AmrCore member function which recursively makes new levels
        // with MakeNewLevelFromScratch.
        InitFromScratch(m_cur_time);

        if (m_do_initial_proj) {
            InitialProjection();
        }
        if (m_initial_iterations > 0) {
            InitialIterations();
        }

        // xxxxx TODO averagedown ???

        if (m_check_int > 0) { WriteCheckPointFile(); }
    }
    else
    {
        restart_flag = 1;
        // Read starting configuration from chk file.
        ReadCheckpointFile();
    }

    // Plot initial distribution
    if((m_plot_int > 0 || m_plot_per_exact > 0 || m_plot_per_approx > 0) && !restart_flag)
    {
        WritePlotFile();
        m_last_plt = 0;
    }
    if(m_KE_int > 0 && !restart_flag)
    {
<<<<<<< HEAD
        amrex::Print() << "Time, Kinetic Energy: " << m_cur_time << ", " << ComputeKineticEnergy() << std::endl;
=======
        amrex::Abort("xxxxx m_KE_int todo");
//        amrex::Print() << "Time, Kinetic Energy: " << m_cur_time << ", " << ComputeKineticEnergy() << std::endl;
>>>>>>> 4bb6be8b
    }

#ifdef AMREX_USE_EB
    ParmParse pp("incflo");
    bool write_eb_surface = false;
    pp.query("write_eb_surface", write_eb_surface);
    if (write_eb_surface)
    {
        amrex::Print() << "Writing the geometry to a vtp file.\n" << std::endl;
        amrex::Warning("xxxxx WriteMyEBSurface todo");
  //      WriteMyEBSurface();
    }
#endif

<<<<<<< HEAD
=======
    if (m_verbose > 0 and ParallelDescriptor::IOProcessor()) {
        printGridSummary(amrex::OutStream(), 0, finest_level);
    }
}

>>>>>>> 4bb6be8b
void incflo::Evolve()
{
    BL_PROFILE("incflo::Evolve()");

    bool do_not_evolve = ((m_max_step == 0) || ((m_stop_time >= 0.) && (m_cur_time > m_stop_time)) ||
   					     ((m_stop_time <= 0.) && (m_max_step <= 0))) && !m_steady_state;

    while(!do_not_evolve)
    {
<<<<<<< HEAD
=======
        if (m_verbose > 0)
        {
            amrex::Print() << "\n ============   NEW TIME STEP   ============ \n";
        }

        if (m_regrid_int > 0 and m_nstep > 0 and m_nstep%m_regrid_int == 0)
        {
            if (m_verbose > 0) amrex::Print() << "Regriding...\n";
            regrid(0, m_cur_time);
            if (m_verbose > 0 and ParallelDescriptor::IOProcessor()) {
                printGridSummary(amrex::OutStream(), 0, finest_level);
            }
        }

>>>>>>> 4bb6be8b
        // Advance to time t + dt
        Advance();
        m_nstep++;
        m_cur_time += m_dt;

        if (writeNow())
        {
            WritePlotFile();
            m_last_plt = m_nstep;
        }

        if(m_check_int > 0 && (m_nstep % m_check_int == 0))
        {
            WriteCheckPointFile();
            m_last_chk = m_nstep;
        }
        
        if(m_KE_int > 0 && (m_nstep % m_KE_int == 0))
        {
            amrex::Print() << "Time, Kinetic Energy: " << m_cur_time << ", " << ComputeKineticEnergy() << std::endl;
        }

        // Mechanism to terminate incflo normally.
        do_not_evolve = (m_steady_state && SteadyStateReached()) ||
                        ((m_stop_time > 0. && (m_cur_time >= m_stop_time - 1.e-12 * m_dt)) ||
                         (m_max_step >= 0 && m_nstep >= m_max_step));
    }

	// Output at the final time
    if( m_check_int > 0 && m_nstep != m_last_chk) {
        WriteCheckPointFile();
<<<<<<< HEAD
    }
    if( (m_plot_int > 0 || m_plot_per_exact > 0 || m_plot_per_approx > 0)
        && m_nstep != m_last_plt)
    {
        WritePlotFile();
    }
}

// tag cells for refinement
// overrides the pure virtual function in AmrCore
void incflo::ErrorEst (int lev, TagBoxArray& tags, Real time, int ngrow)
{
    BL_PROFILE("incflo::ErrorEst()");

#if 0
    const char   tagval = TagBox::SET;
    const char clearval = TagBox::CLEAR;

#ifdef AMREX_USE_EB
    auto const& factory = EBFactory(lev);
    auto const& flags = factory.getMultiEBCellFlagFab();
#endif

    const auto dx      = geom[lev].CellSizeArray();
    const auto prob_lo = geom[lev].ProbLoArray();

#ifdef _OPENMP
#pragma omp parallel if (Gpu::notInLaunchRegion())
#endif
    for (MFIter mfi(*vel[lev],TilingIfNotGPU()); mfi.isValid(); ++mfi)
    {
        // xxxxx TODO ErrorEst
    }
#endif

#ifdef AMREX_USE_EB
    m_refine_cutcells = true;
    // Refine on cut cells
    if (m_refine_cutcells)
    {
        amrex::TagCutCells(tags, m_leveldata[lev]->velocity);
=======
    }
    if( (m_plot_int > 0 || m_plot_per_exact > 0 || m_plot_per_approx > 0)
        && m_nstep != m_last_plt)
    {
        WritePlotFile();
>>>>>>> 4bb6be8b
    }
}

// Make a new level from scratch using provided BoxArray and DistributionMapping.
// Only used during initialization.
// overrides the pure virtual function in AmrCore
void incflo::MakeNewLevelFromScratch (int lev, Real time, const BoxArray& new_grids,
                                      const DistributionMapping& new_dmap)
{
    BL_PROFILE("incflo::MakeNewLevelFromScratch()");

    if (m_verbose > 0)
    {
        amrex::Print() << "Making new level " << lev << " from scratch" << std::endl;
        if (m_verbose > 2) {
            amrex::Print() << "with BoxArray " << new_grids << std::endl;
        }
    }

    SetBoxArray(lev, new_grids);
    SetDistributionMap(lev, new_dmap);
<<<<<<< HEAD

#ifdef AMREX_USE_EB
    m_factory[lev] = makeEBFabFactory(geom[lev], grids[lev], dmap[lev],
                                      {nghost_eb_basic(),
                                       nghost_eb_volume(),
                                       nghost_eb_full()},
                                       EBSupport::full);
#else
    m_factory[lev].reset(new FArrayBoxFactory());
#endif

    m_leveldata[lev].reset(new LevelData(grids[lev], dmap[lev], *m_factory[lev],
                                         m_ntrac, nghost_state(),
                                         m_use_godunov,
                                         m_diff_type==DiffusionType::Implicit,
                                         m_advect_tracer));

    m_t_new[lev] = time;
    m_t_old[lev] = time - 1.e200;

    if (m_restart_file.empty()) {
        prob_init_fluid(lev);
    }
}

// Make a new level using provided BoxArray and DistributionMapping and
// fill with interpolated coarse level data.
// overrides the pure virtual function in AmrCore
void incflo::MakeNewLevelFromCoarse (int lev,
                                     Real time,
                                     const BoxArray& ba,
                                     const DistributionMapping& dm)
{
    BL_PROFILE("incflo::MakeNewLevelFromCoarse()");
=======
>>>>>>> 4bb6be8b

#ifdef AMREX_USE_EB
    m_factory[lev] = makeEBFabFactory(geom[lev], grids[lev], dmap[lev],
                                      {nghost_eb_basic(),
                                       nghost_eb_volume(),
                                       nghost_eb_full()},
                                       EBSupport::full);
#else
    m_factory[lev].reset(new FArrayBoxFactory());
#endif

    m_leveldata[lev].reset(new LevelData(grids[lev], dmap[lev], *m_factory[lev],
                                         m_ntrac, nghost_state(),
                                         m_use_godunov,
                                         m_diff_type==DiffusionType::Implicit,
                                         m_advect_tracer));

    m_t_new[lev] = time;
    m_t_old[lev] = time - 1.e200;

    if (m_restart_file.empty()) {
        prob_init_fluid(lev);
    }
}

// Set covered coarse cells to be the average of overlying fine cells
// TODO: Move somewhere else, for example setup/incflo_arrays.cpp
void incflo::AverageDown()
{
    BL_PROFILE("incflo::AverageDown()");

    for (int lev = finest_level - 1; lev >= 0; --lev)
    {
        AverageDownTo(lev);
    }
}

void incflo::AverageDownTo(int crse_lev)
{
    amrex::Abort("xxxxx TODO AverageDownTo");
}

bool
incflo::writeNow()
{
    bool write_now = false;

    if ( m_plot_int > 0 && (m_nstep % m_plot_int == 0) ) 
        write_now = true;

    else if ( m_plot_per_exact  > 0 && (std::abs(std::remainder(m_cur_time, m_plot_per_exact)) < 1.e-12) ) 
        write_now = true;

    else if (m_plot_per_approx > 0.0)
    {
        // Check to see if we've crossed a m_plot_per_approx interval by comparing
        // the number of intervals that have elapsed for both the current
        // time and the time at the beginning of this timestep.

        int num_per_old = (m_cur_time-m_dt) / m_plot_per_approx;
        int num_per_new = (m_cur_time     ) / m_plot_per_approx;

        // Before using these, however, we must test for the case where we're
        // within machine epsilon of the next interval. In that case, increment
        // the counter, because we have indeed reached the next m_plot_per_approx interval
        // at this point.

        const Real eps = std::numeric_limits<Real>::epsilon() * 10.0 * std::abs(m_cur_time);
        const Real next_plot_time = (num_per_old + 1) * m_plot_per_approx;

        if ((num_per_new == num_per_old) && std::abs(m_cur_time - next_plot_time) <= eps)
        {
            num_per_new += 1;
        }

        // Similarly, we have to account for the case where the old time is within
        // machine epsilon of the beginning of this interval, so that we don't double
        // count that time threshold -- we already plotted at that time on the last timestep.

        if ((num_per_new != num_per_old) && std::abs((m_cur_time - m_dt) - next_plot_time) <= eps)
            num_per_old += 1;

        if (num_per_old != num_per_new)
            write_now = true;
    }

    return write_now;
}

Vector<MultiFab*> incflo::get_velocity_old () noexcept
{
    Vector<MultiFab*> r;
    r.reserve(finest_level+1);
    for (int lev = 0; lev <= finest_level; ++lev) {
        r.push_back(&(m_leveldata[lev]->velocity_o));
    }
    return r;
}

Vector<MultiFab*> incflo::get_velocity_new () noexcept
{
    Vector<MultiFab*> r;
    r.reserve(finest_level+1);
    for (int lev = 0; lev <= finest_level; ++lev) {
        r.push_back(&(m_leveldata[lev]->velocity));
    }
    return r;
}

Vector<MultiFab*> incflo::get_density_old () noexcept
{
    Vector<MultiFab*> r;
    r.reserve(finest_level+1);
    for (int lev = 0; lev <= finest_level; ++lev) {
        r.push_back(&(m_leveldata[lev]->density_o));
    }
    return r;
}

Vector<MultiFab*> incflo::get_density_new () noexcept
{
    Vector<MultiFab*> r;
    r.reserve(finest_level+1);
    for (int lev = 0; lev <= finest_level; ++lev) {
        r.push_back(&(m_leveldata[lev]->density));
    }
    return r;
}

Vector<MultiFab*> incflo::get_tracer_old () noexcept
{
    Vector<MultiFab*> r;
    r.reserve(finest_level+1);
    for (int lev = 0; lev <= finest_level; ++lev) {
        r.push_back(&(m_leveldata[lev]->tracer_o));
    }
    return r;
}

Vector<MultiFab*> incflo::get_tracer_new () noexcept
{
    Vector<MultiFab*> r;
    r.reserve(finest_level+1);
    for (int lev = 0; lev <= finest_level; ++lev) {
        r.push_back(&(m_leveldata[lev]->tracer));
    }
    return r;
}

Vector<MultiFab*> incflo::get_conv_velocity_old () noexcept
{
    Vector<MultiFab*> r;
    r.reserve(finest_level+1);
    for (int lev = 0; lev <= finest_level; ++lev) {
        r.push_back(&(m_leveldata[lev]->conv_velocity_o));
    }
    return r;
}

Vector<MultiFab*> incflo::get_conv_velocity_new () noexcept
{
    Vector<MultiFab*> r;
    r.reserve(finest_level+1);
    for (int lev = 0; lev <= finest_level; ++lev) {
        r.push_back(&(m_leveldata[lev]->conv_velocity));
    }
    return r;
}

Vector<MultiFab*> incflo::get_conv_density_old () noexcept
{
    Vector<MultiFab*> r;
    r.reserve(finest_level+1);
    for (int lev = 0; lev <= finest_level; ++lev) {
        r.push_back(&(m_leveldata[lev]->conv_density_o));
    }
    return r;
}

Vector<MultiFab*> incflo::get_conv_density_new () noexcept
{
    Vector<MultiFab*> r;
    r.reserve(finest_level+1);
    for (int lev = 0; lev <= finest_level; ++lev) {
        r.push_back(&(m_leveldata[lev]->conv_density));
    }
    return r;
}

Vector<MultiFab*> incflo::get_conv_tracer_old () noexcept
{
    Vector<MultiFab*> r;
    r.reserve(finest_level+1);
    for (int lev = 0; lev <= finest_level; ++lev) {
        r.push_back(&(m_leveldata[lev]->conv_tracer_o));
    }
    return r;
}

Vector<MultiFab*> incflo::get_conv_tracer_new () noexcept
{
    Vector<MultiFab*> r;
    r.reserve(finest_level+1);
    for (int lev = 0; lev <= finest_level; ++lev) {
        r.push_back(&(m_leveldata[lev]->conv_tracer));
    }
    return r;
}

Vector<MultiFab*> incflo::get_divtau_old () noexcept
{
    Vector<MultiFab*> r;
    r.reserve(finest_level+1);
    for (int lev = 0; lev <= finest_level; ++lev) {
        r.push_back(&(m_leveldata[lev]->divtau_o));
    }
    return r;
}

Vector<MultiFab*> incflo::get_divtau_new () noexcept
{
    Vector<MultiFab*> r;
    r.reserve(finest_level+1);
    for (int lev = 0; lev <= finest_level; ++lev) {
        r.push_back(&(m_leveldata[lev]->divtau));
    }
    return r;
}

Vector<MultiFab*> incflo::get_laps_old () noexcept
{
    Vector<MultiFab*> r;
    r.reserve(finest_level+1);
    for (int lev = 0; lev <= finest_level; ++lev) {
        r.push_back(&(m_leveldata[lev]->laps_o));
    }
    return r;
}

Vector<MultiFab*> incflo::get_laps_new () noexcept
{
    Vector<MultiFab*> r;
    r.reserve(finest_level+1);
    for (int lev = 0; lev <= finest_level; ++lev) {
        r.push_back(&(m_leveldata[lev]->laps));
    }
    return r;
}

Vector<MultiFab const*> incflo::get_velocity_old_const () const noexcept
{
    Vector<MultiFab const*> r;
    r.reserve(finest_level+1);
    for (int lev = 0; lev <= finest_level; ++lev) {
        r.push_back(&(m_leveldata[lev]->velocity_o));
    }
    return r;
}

Vector<MultiFab const*> incflo::get_velocity_new_const () const noexcept
{
    Vector<MultiFab const*> r;
    r.reserve(finest_level+1);
    for (int lev = 0; lev <= finest_level; ++lev) {
        r.push_back(&(m_leveldata[lev]->velocity));
    }
    return r;
}

Vector<MultiFab const*> incflo::get_density_old_const () const noexcept
{
    Vector<MultiFab const*> r;
    r.reserve(finest_level+1);
    for (int lev = 0; lev <= finest_level; ++lev) {
        r.push_back(&(m_leveldata[lev]->density_o));
    }
    return r;
}

Vector<MultiFab const*> incflo::get_density_new_const () const noexcept
{
    Vector<MultiFab const*> r;
    r.reserve(finest_level+1);
    for (int lev = 0; lev <= finest_level; ++lev) {
        r.push_back(&(m_leveldata[lev]->density));
    }
    return r;
}

Vector<MultiFab const*> incflo::get_tracer_old_const () const noexcept
{
    Vector<MultiFab const*> r;
    r.reserve(finest_level+1);
    for (int lev = 0; lev <= finest_level; ++lev) {
        r.push_back(&(m_leveldata[lev]->tracer_o));
    }
    return r;
}

Vector<MultiFab const*> incflo::get_tracer_new_const () const noexcept
{
    Vector<MultiFab const*> r;
    r.reserve(finest_level+1);
    for (int lev = 0; lev <= finest_level; ++lev) {
        r.push_back(&(m_leveldata[lev]->tracer));
    }
    return r;
}

void incflo::copy_from_new_to_old_velocity (IntVect const& ng)
{
    for (int lev = 0; lev <= finest_level; ++lev) {
        copy_from_new_to_old_velocity(lev, ng);
    }
}

void incflo::copy_from_new_to_old_velocity (int lev, IntVect const& ng)
{
    MultiFab::Copy(m_leveldata[lev]->velocity_o,
                   m_leveldata[lev]->velocity, 0, 0, AMREX_SPACEDIM, ng);
}

void incflo::copy_from_old_to_new_velocity (IntVect const& ng)
{
    for (int lev = 0; lev <= finest_level; ++lev) {
        copy_from_old_to_new_velocity(lev, ng);
    }
}

void incflo::copy_from_old_to_new_velocity (int lev, IntVect const& ng)
{
    MultiFab::Copy(m_leveldata[lev]->velocity,
                   m_leveldata[lev]->velocity_o, 0, 0, AMREX_SPACEDIM, ng);
}

void incflo::copy_from_new_to_old_density (IntVect const& ng)
{
    for (int lev = 0; lev <= finest_level; ++lev) {
        copy_from_new_to_old_density(lev, ng);
    }
}

void incflo::copy_from_new_to_old_density (int lev, IntVect const& ng)
{
    MultiFab::Copy(m_leveldata[lev]->density_o,
                   m_leveldata[lev]->density, 0, 0, 1, ng);
}

void incflo::copy_from_old_to_new_density (IntVect const& ng)
{
    for (int lev = 0; lev <= finest_level; ++lev) {
        copy_from_old_to_new_density(lev, ng);
    }
}

void incflo::copy_from_old_to_new_density (int lev, IntVect const& ng)
{
    MultiFab::Copy(m_leveldata[lev]->density,
                   m_leveldata[lev]->density_o, 0, 0, 1, ng);
}

void incflo::copy_from_new_to_old_tracer (IntVect const& ng)
{
    for (int lev = 0; lev <= finest_level; ++lev) {
        copy_from_new_to_old_tracer(lev, ng);
    }
}

void incflo::copy_from_new_to_old_tracer (int lev, IntVect const& ng)
{
    if (m_ntrac > 0) {
        MultiFab::Copy(m_leveldata[lev]->tracer_o,
                       m_leveldata[lev]->tracer, 0, 0, m_ntrac, ng);
    }
}

void incflo::copy_from_old_to_new_tracer (IntVect const& ng)
{
    for (int lev = 0; lev <= finest_level; ++lev) {
        copy_from_old_to_new_tracer(lev, ng);
    }
}

void incflo::copy_from_old_to_new_tracer (int lev, IntVect const& ng)
{
    if (m_ntrac > 0) {
        MultiFab::Copy(m_leveldata[lev]->tracer,
                       m_leveldata[lev]->tracer_o, 0, 0, m_ntrac, ng);
    }
}<|MERGE_RESOLUTION|>--- conflicted
+++ resolved
@@ -80,12 +80,7 @@
     }
     if(m_KE_int > 0 && !restart_flag)
     {
-<<<<<<< HEAD
         amrex::Print() << "Time, Kinetic Energy: " << m_cur_time << ", " << ComputeKineticEnergy() << std::endl;
-=======
-        amrex::Abort("xxxxx m_KE_int todo");
-//        amrex::Print() << "Time, Kinetic Energy: " << m_cur_time << ", " << ComputeKineticEnergy() << std::endl;
->>>>>>> 4bb6be8b
     }
 
 #ifdef AMREX_USE_EB
@@ -100,14 +95,11 @@
     }
 #endif
 
-<<<<<<< HEAD
-=======
     if (m_verbose > 0 and ParallelDescriptor::IOProcessor()) {
         printGridSummary(amrex::OutStream(), 0, finest_level);
     }
 }
 
->>>>>>> 4bb6be8b
 void incflo::Evolve()
 {
     BL_PROFILE("incflo::Evolve()");
@@ -117,8 +109,6 @@
 
     while(!do_not_evolve)
     {
-<<<<<<< HEAD
-=======
         if (m_verbose > 0)
         {
             amrex::Print() << "\n ============   NEW TIME STEP   ============ \n";
@@ -133,7 +123,6 @@
             }
         }
 
->>>>>>> 4bb6be8b
         // Advance to time t + dt
         Advance();
         m_nstep++;
@@ -165,55 +154,11 @@
 	// Output at the final time
     if( m_check_int > 0 && m_nstep != m_last_chk) {
         WriteCheckPointFile();
-<<<<<<< HEAD
     }
     if( (m_plot_int > 0 || m_plot_per_exact > 0 || m_plot_per_approx > 0)
         && m_nstep != m_last_plt)
     {
         WritePlotFile();
-    }
-}
-
-// tag cells for refinement
-// overrides the pure virtual function in AmrCore
-void incflo::ErrorEst (int lev, TagBoxArray& tags, Real time, int ngrow)
-{
-    BL_PROFILE("incflo::ErrorEst()");
-
-#if 0
-    const char   tagval = TagBox::SET;
-    const char clearval = TagBox::CLEAR;
-
-#ifdef AMREX_USE_EB
-    auto const& factory = EBFactory(lev);
-    auto const& flags = factory.getMultiEBCellFlagFab();
-#endif
-
-    const auto dx      = geom[lev].CellSizeArray();
-    const auto prob_lo = geom[lev].ProbLoArray();
-
-#ifdef _OPENMP
-#pragma omp parallel if (Gpu::notInLaunchRegion())
-#endif
-    for (MFIter mfi(*vel[lev],TilingIfNotGPU()); mfi.isValid(); ++mfi)
-    {
-        // xxxxx TODO ErrorEst
-    }
-#endif
-
-#ifdef AMREX_USE_EB
-    m_refine_cutcells = true;
-    // Refine on cut cells
-    if (m_refine_cutcells)
-    {
-        amrex::TagCutCells(tags, m_leveldata[lev]->velocity);
-=======
-    }
-    if( (m_plot_int > 0 || m_plot_per_exact > 0 || m_plot_per_approx > 0)
-        && m_nstep != m_last_plt)
-    {
-        WritePlotFile();
->>>>>>> 4bb6be8b
     }
 }
 
@@ -235,7 +180,6 @@
 
     SetBoxArray(lev, new_grids);
     SetDistributionMap(lev, new_dmap);
-<<<<<<< HEAD
 
 #ifdef AMREX_USE_EB
     m_factory[lev] = makeEBFabFactory(geom[lev], grids[lev], dmap[lev],
@@ -261,42 +205,6 @@
     }
 }
 
-// Make a new level using provided BoxArray and DistributionMapping and
-// fill with interpolated coarse level data.
-// overrides the pure virtual function in AmrCore
-void incflo::MakeNewLevelFromCoarse (int lev,
-                                     Real time,
-                                     const BoxArray& ba,
-                                     const DistributionMapping& dm)
-{
-    BL_PROFILE("incflo::MakeNewLevelFromCoarse()");
-=======
->>>>>>> 4bb6be8b
-
-#ifdef AMREX_USE_EB
-    m_factory[lev] = makeEBFabFactory(geom[lev], grids[lev], dmap[lev],
-                                      {nghost_eb_basic(),
-                                       nghost_eb_volume(),
-                                       nghost_eb_full()},
-                                       EBSupport::full);
-#else
-    m_factory[lev].reset(new FArrayBoxFactory());
-#endif
-
-    m_leveldata[lev].reset(new LevelData(grids[lev], dmap[lev], *m_factory[lev],
-                                         m_ntrac, nghost_state(),
-                                         m_use_godunov,
-                                         m_diff_type==DiffusionType::Implicit,
-                                         m_advect_tracer));
-
-    m_t_new[lev] = time;
-    m_t_old[lev] = time - 1.e200;
-
-    if (m_restart_file.empty()) {
-        prob_init_fluid(lev);
-    }
-}
-
 // Set covered coarse cells to be the average of overlying fine cells
 // TODO: Move somewhere else, for example setup/incflo_arrays.cpp
 void incflo::AverageDown()
