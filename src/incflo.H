--- conflicted
+++ resolved
@@ -467,22 +467,14 @@
     // Be verbose?
     int incflo_verbose = 0;
 
-<<<<<<< HEAD
-    // Time and time step counters
-    amrex::Real cur_time = 0.0;
-    amrex::Real dt      = -1.0;
-    amrex::Real prev_dt = -1.0;
-    int nstep = -1;
-=======
     // Times
-    Real cur_time     = 0.0;
-    Real dt           = -1.0;
-    Real prev_dt      = -1.0;
-    Real prev_prev_dt = -1.0;
+    amrex::Real cur_time     = 0.0;
+    amrex::Real dt           = -1.0;
+    amrex::Real prev_dt      = -1.0;
+    amrex::Real prev_prev_dt = -1.0;
 
     // Time step counter
     int nstep         = -1;
->>>>>>> b7a0e381
 
     // Stop simulation if cur_time reaches stop_time OR nstep reaches max_step
     // OR steady_state = true AND steady_state_tol is reached
