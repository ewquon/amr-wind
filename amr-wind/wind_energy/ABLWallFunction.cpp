--- conflicted
+++ resolved
@@ -127,17 +127,13 @@
     m_mo.update_fluxes();
 }
 
-<<<<<<< HEAD
 void ABLWallFunction::update_tflux(const amrex::Real wrftflux)
 {
   m_mo.surf_temp_flux = wrftflux; 
 }
 
-ABLVelWallFunc::ABLVelWallFunc(Field&, const ABLWallFunction& wall_func)
-=======
 ABLVelWallFunc::ABLVelWallFunc(
     Field& /*unused*/, const ABLWallFunction& wall_func)
->>>>>>> 88b75122
     : m_wall_func(wall_func)
 {
     amrex::ParmParse pp("ABL");
