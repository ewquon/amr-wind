#ifndef ABL_H
#define ABL_H

#include <memory>

#include "amr-wind/core/Physics.H"
#include "amr-wind/wind_energy/ABLFieldInit.H"
#include "amr-wind/wind_energy/ABLFieldInitFile.H"
#include "amr-wind/wind_energy/ABLWallFunction.H"
#include "amr-wind/wind_energy/ABLBoundaryPlane.H"
#include "amr-wind/core/SimTime.H"
#include "amr-wind/utilities/FieldPlaneAveraging.H"
#include "amr-wind/wind_energy/ABLStatsBase.H"
#include "amr-wind/wind_energy/ABLModulatedPowerLaw.H"

/**
 *  \defgroup wind Wind energy modeling
 *  Wind energy modeling
 *
 *  This group documents all the wind-energy related physics models available in
 *  AMR-Wind
 *
 *  \ingroup physics
 */

/**
 *  \defgroup we_abl ABL
 *  Atmospheric boundary layer (ABL) modeling
 *
 *  \ingroup wind
 */

class incflo;

namespace amr_wind {

<<<<<<< HEAD
class ABLMesoscaleInput;

namespace pde {
namespace icns {
class ABLForcing;
class ABLMeanBoussinesq;
class ABLMesoForcingMom;
} // namespace icns
namespace temperature {
class ABLMesoForcingTemp;
}
} // namespace pde
=======
namespace pde::icns {
class ABLForcing;
class ABLMeanBoussinesq;
class HurricaneForcing;
} // namespace pde::icns
>>>>>>> 712c7286

/** Atmospheric Boundary Layer physics
 *  \ingroup we_abl
 *
 *  This class implements the necessary code to simulation atmospheric boundary
 *  layers with AMR-Wind. It reads the namespace `ABL` from the input file to
 *  determine how the initial conditions are generated. At each timestep it
 *  performs plane averages to collect statistics as well as set the necessary
 *  data to be used by wall models as well as any ABLForcing terms that might be
 *  active.
 *
 *  \sa ABLFieldInit, ABLWallFunction, FieldPlaneAveraging, ABLBoundaryPlane
 */
class ABL : public Physics::Register<ABL>
{
public:
    static std::string identifier() { return "ABL"; }

    explicit ABL(CFDSim& sim);

    ~ABL() override;

    const ABLWallFunction& abl_wall_function() const { return m_abl_wall_func; }

    void post_init_actions() override;

    void post_regrid_actions() override {}

    void initialize_fields(int level, const amrex::Geometry& geom) override;

    void pre_advance_work() override;

    void post_advance_work() override;

    void register_forcing_term(pde::icns::ABLForcing* forcing) const
    {
        m_abl_forcing = forcing;
    }

    void register_mean_boussinesq_term(pde::icns::ABLMeanBoussinesq* term) const
    {
        m_abl_mean_bous = term;
    }
    void register_meso_mom_forcing(pde::icns::ABLMesoForcingMom* forcing) const
    {
        m_abl_meso_mom_forcing = forcing;
    }
    void register_meso_temp_forcing(
        pde::temperature::ABLMesoForcingTemp* forcing) const
    {
        m_abl_meso_temp_forcing = forcing;
    }

    void register_hurricane_forcing(pde::icns::HurricaneForcing* forcing) const
    {
        m_hurricane_forcing = forcing;
    }

    const ABLBoundaryPlane& bndry_plane() const { return *m_bndry_plane; }
    const ABLModulatedPowerLaw& abl_mpl() const { return *m_abl_mpl; }

    //! Return the ABL statistics calculator
    const ABLStatsBase& abl_statistics() const { return *m_stats; }

    const ABLMesoscaleInput& abl_meso_file() const { return *m_meso_file; }

private:
    const CFDSim& m_sim;

    Field& m_velocity;
    Field& m_mueff;
    Field& m_density;
    Field* m_temperature{nullptr};
    Field* m_tke{nullptr};
    Field* m_sdr{nullptr};

    ABLWallFunction m_abl_wall_func;

    //! ABL field initializer instance
    std::unique_ptr<ABLFieldInit> m_field_init;

    //! ABL boundary plane instance
    std::unique_ptr<ABLBoundaryPlane> m_bndry_plane;

    //! ABL modulated power law instance
    std::unique_ptr<ABLModulatedPowerLaw> m_abl_mpl;

    //! Reference to ABL forcing term if present
    mutable pde::icns::ABLForcing* m_abl_forcing{nullptr};

    //! ABL integrated statistics object
    std::unique_ptr<ABLStatsBase> m_stats;

    mutable pde::icns::ABLMeanBoussinesq* m_abl_mean_bous{nullptr};

<<<<<<< HEAD
    mutable pde::icns::ABLMesoForcingMom* m_abl_meso_mom_forcing{nullptr};
    mutable pde::temperature::ABLMesoForcingTemp* m_abl_meso_temp_forcing{
        nullptr};

    std::unique_ptr<ABLMesoscaleInput> m_meso_file;
=======
    mutable pde::icns::HurricaneForcing* m_hurricane_forcing{nullptr};
>>>>>>> 712c7286

    //! Default value set based on https://turbmodels.larc.nasa.gov/sst.html
    amrex::Real m_init_sdr{25.0};

    //! Hybrid RANS-LES with Nalu-wind
    bool m_hybrid_rl{false};

    //! File input flag
    bool m_file_input{false};
    //! File input initializer
    std::unique_ptr<ABLFieldInitFile> m_field_init_file;
};

} // namespace amr_wind

#endif /* ABL_H */<|MERGE_RESOLUTION|>--- conflicted
+++ resolved
@@ -34,26 +34,18 @@
 
 namespace amr_wind {
 
-<<<<<<< HEAD
 class ABLMesoscaleInput;
 
-namespace pde {
-namespace icns {
+namespace pde::icns {
 class ABLForcing;
 class ABLMeanBoussinesq;
 class ABLMesoForcingMom;
-} // namespace icns
-namespace temperature {
+class HurricaneForcing;
+} // namespace pde::icns
+
+namespace pde::temperature {
 class ABLMesoForcingTemp;
 }
-} // namespace pde
-=======
-namespace pde::icns {
-class ABLForcing;
-class ABLMeanBoussinesq;
-class HurricaneForcing;
-} // namespace pde::icns
->>>>>>> 712c7286
 
 /** Atmospheric Boundary Layer physics
  *  \ingroup we_abl
@@ -149,15 +141,13 @@
 
     mutable pde::icns::ABLMeanBoussinesq* m_abl_mean_bous{nullptr};
 
-<<<<<<< HEAD
     mutable pde::icns::ABLMesoForcingMom* m_abl_meso_mom_forcing{nullptr};
     mutable pde::temperature::ABLMesoForcingTemp* m_abl_meso_temp_forcing{
         nullptr};
 
     std::unique_ptr<ABLMesoscaleInput> m_meso_file;
-=======
+
     mutable pde::icns::HurricaneForcing* m_hurricane_forcing{nullptr};
->>>>>>> 712c7286
 
     //! Default value set based on https://turbmodels.larc.nasa.gov/sst.html
     amrex::Real m_init_sdr{25.0};
